--- conflicted
+++ resolved
@@ -24,11 +24,7 @@
             pytest=">=7"
             pytest-cov=">=4"
             ruff=">=0.1.4"
-<<<<<<< HEAD
-        snapshottest = "^0.6.0"
-=======
             snapshottest="^0.6.0"
->>>>>>> 77759b15
 
         [tool.poetry.group.demos.dependencies]
             jupyterlab=">=3"
@@ -93,10 +89,11 @@
 
     [tool.pytest.ini_options]
         addopts="""--jaxtyping-packages=sparse_autoencoder,beartype.beartype --doctest-modules"""
+        norecursedirs=["**/snapshots/**"]
 
 [tool.ruff]
     cache-dir=".cache/ruff"
-    exclude=["/.venv"]
+    exclude=["**/snapshots/**", "/.venv"]
     ignore=[
         "ANN101", # self type annotation (it's inferred)
         "F722",   # Forward annotations check (conflicts with jaxtyping)
