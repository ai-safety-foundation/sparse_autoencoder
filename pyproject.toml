--- conflicted
+++ resolved
@@ -46,14 +46,11 @@
         cmd="ruff check sparse_autoencoder --fix"
         help="Lint code using Ruff (with autofix enabled)"
 
-<<<<<<< HEAD
-=======
     [tool.poe.tasks.ruff]
         help="  [alias for lint && format]"
         ignore_fail=false
         sequence=["format", "lint"]
 
->>>>>>> 0324d5c2
     [tool.poe.tasks.checklock]
         cmd="poetry check"
         help="Check that the lockfile is up to date"
