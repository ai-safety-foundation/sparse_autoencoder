--- conflicted
+++ resolved
@@ -6,13 +6,6 @@
 from torch import Tensor
 from torch.nn import Module
 
-<<<<<<< HEAD
-=======
-from sparse_autoencoder.autoencoder.components.abstract_decoder import AbstractDecoder
-from sparse_autoencoder.autoencoder.components.abstract_encoder import AbstractEncoder
-from sparse_autoencoder.autoencoder.components.abstract_outer_bias import AbstractOuterBias
-from sparse_autoencoder.autoencoder.types import ResetOptimizerParameterDetails
->>>>>>> 5464e8fe
 from sparse_autoencoder.tensor_types import Axis
 
 
@@ -47,15 +40,7 @@
 
     @property
     @abstractmethod
-<<<<<<< HEAD
     def reset_optimizer_parameter_details(self) -> list[tuple[Parameter, int]]:
-=======
-    def post_decoder_bias(self) -> AbstractOuterBias:
-        """Post-decoder bias."""
-
-    @property
-    def reset_optimizer_parameter_details(self) -> list[ResetOptimizerParameterDetails]:
->>>>>>> 5464e8fe
         """Reset optimizer parameter details.
 
         Details of the parameters that should be reset in the optimizer, when resetting
