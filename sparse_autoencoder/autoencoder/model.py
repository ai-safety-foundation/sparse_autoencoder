"""The Sparse Autoencoder Model."""
from collections import OrderedDict

from jaxtyping import Float
import torch
from torch import Tensor
from torch.nn import Linear, Module, ReLU, Sequential
from torch.nn.parameter import Parameter

from sparse_autoencoder.autoencoder.components.tied_bias import TiedBias, TiedBiasPosition
from sparse_autoencoder.autoencoder.components.unit_norm_linear import ConstrainedUnitNormLinear


class SparseAutoencoder(Module):
    """Sparse Autoencoder Model."""

    geometric_median_dataset: Float[Tensor, " input_activations"]
    """Estimated Geometric Median of the Dataset.

    Used for initialising :attr:`tied_bias`.
    """

    tied_bias: Float[Parameter, " input_activations"]
    """Tied Bias Parameter.

    The same bias is used pre-encoder and post-decoder.
    """

    n_input_features: int
    """Number of Input Features."""

    n_learned_features: int
    """Number of Learned Features."""

    device: torch.device | None
    """Device to run the model on."""

    dtype: torch.dtype | None
    """Data type to use for the model."""

<<<<<<< HEAD
    encoder_linear: Linear
    """Encoder Linear Module."""

=======
>>>>>>> bb804852
    encoder: Sequential
    """Encoder Module."""

    decoder: Sequential
    """Decoder Module."""

    def __init__(
        self,
        n_input_features: int,
        n_learned_features: int,
        geometric_median_dataset: Float[Tensor, " input_activations"],
        device: torch.device | None = None,
        dtype: torch.dtype | None = None,
    ) -> None:
        """Initialize the Sparse Autoencoder Model.

        Args:
            n_input_features: Number of input features (e.g. `d_mlp` if training on MLP activations
                from TransformerLens).
            n_learned_features: Number of learned features. The initial paper experimented with 1 to
                256 times the number of input features, and primarily used a multiple of 8.
            geometric_median_dataset: Estimated geometric median of the dataset.
            device: Device to run the model on.
            dtype: Data type to use for the model.
        """
        super().__init__()

        self.n_input_features = n_input_features
        self.n_learned_features = n_learned_features
        self.device = device
        self.dtype = dtype

        # Store the geometric median of the dataset (so that we can reset parameters). This is not a
        # parameter itself (the tied bias parameter is used for that), so gradients are disabled.
        self.geometric_median_dataset = geometric_median_dataset.clone()
        self.geometric_median_dataset.requires_grad = False

        # Initialize the tied bias
        self.tied_bias = Parameter(torch.empty((n_input_features), device=device, dtype=dtype))
        self.initialize_tied_parameters()

        self.encoder = Sequential(
            OrderedDict(
                {
                    "TiedBias": TiedBias(self.tied_bias, TiedBiasPosition.PRE_ENCODER),
                    "Linear": Linear(
                        n_input_features, n_learned_features, bias=False, device=device, dtype=dtype
                    ),
                    "ReLU": ReLU(),
                }
            )
        )

        self.decoder = Sequential(
            OrderedDict(
                {
                    "ConstrainedUnitNormLinear": ConstrainedUnitNormLinear(
                        n_learned_features, n_input_features, bias=False, device=device, dtype=dtype
                    ),
                    "TiedBias": TiedBias(self.tied_bias, TiedBiasPosition.POST_DECODER),
                }
            )
        )

    def forward(
        self,
        x: Float[Tensor, "batch input_activations"],
    ) -> tuple[
        Float[Tensor, "batch learned_activations"],
        Float[Tensor, "batch input_activations"],
    ]:
        """Forward Pass.

        Args:
            x: Input activations (e.g. activations from an MLP layer in a transformer model).

        Returns:
            Tuple of learned activations and decoded activations.
        """
        learned_activations = self.encoder(x)
        decoded_activations = self.decoder(learned_activations)
        return learned_activations, decoded_activations

    def initialize_tied_parameters(self) -> None:
        """Initialize the tied parameters."""
        # The tied bias is initialised as the geometric median of the dataset
        self.tied_bias.data = self.geometric_median_dataset.clone().to(
            device=self.device, dtype=self.dtype
        )

    def reset_parameters(self) -> None:
        """Reset the parameters."""
        self.initialize_tied_parameters()
        for module in self.network:
            if "reset_parameters" in dir(module):
                module.reset_parameters()

    def save_to_hf(self) -> None:
        """Save the model to Hugging Face."""
        raise NotImplementedError

    def load_from_hf(self) -> None:
        """Load the model from Hugging Face."""
        raise NotImplementedError<|MERGE_RESOLUTION|>--- conflicted
+++ resolved
@@ -38,12 +38,6 @@
     dtype: torch.dtype | None
     """Data type to use for the model."""
 
-<<<<<<< HEAD
-    encoder_linear: Linear
-    """Encoder Linear Module."""
-
-=======
->>>>>>> bb804852
     encoder: Sequential
     """Encoder Module."""
 
