"""The Sparse Autoencoder Model."""

from typing import final

import torch
from torch.nn.parameter import Parameter

from sparse_autoencoder.autoencoder.abstract_autoencoder import AbstractAutoencoder
from sparse_autoencoder.autoencoder.components.linear_encoder import LinearEncoder
from sparse_autoencoder.autoencoder.components.tied_bias import TiedBias, TiedBiasPosition
from sparse_autoencoder.autoencoder.components.unit_norm_decoder import UnitNormDecoder
from sparse_autoencoder.tensor_types import (
    InputOutputActivationBatch,
    InputOutputActivationVector,
    LearnedActivationBatch,
)


<<<<<<< HEAD
DEFAULT_SAVE_FOLDER = "./models/"


class SparseAutoencoder(Module):
=======
@final
class SparseAutoencoder(AbstractAutoencoder):
>>>>>>> 7de50ae9
    """Sparse Autoencoder Model."""

    geometric_median_dataset: InputOutputActivationVector
    """Estimated Geometric Median of the Dataset.

    Used for initialising :attr:`tied_bias`.
    """

    tied_bias: InputOutputActivationBatch
    """Tied Bias Parameter.

    The same bias is used pre-encoder and post-decoder.
    """

    n_input_features: int
    """Number of Input Features."""

    n_learned_features: int
    """Number of Learned Features."""

    _pre_encoder_bias: TiedBias

    _encoder: LinearEncoder

    _decoder: UnitNormDecoder

    _post_decoder_bias: TiedBias

    @property
    def pre_encoder_bias(self) -> TiedBias:
        """Pre-encoder bias."""
        return self._pre_encoder_bias

    @property
    def encoder(self) -> LinearEncoder:
        """Encoder."""
        return self._encoder

    @property
    def decoder(self) -> UnitNormDecoder:
        """Decoder."""
        return self._decoder

    @property
    def post_decoder_bias(self) -> TiedBias:
        """Post-decoder bias."""
        return self._post_decoder_bias

    def __init__(
        self,
        n_input_features: int,
        n_learned_features: int,
        geometric_median_dataset: InputOutputActivationVector,
    ) -> None:
        """Initialize the Sparse Autoencoder Model.

        Args:
            n_input_features: Number of input features (e.g. `d_mlp` if training on MLP activations
                from TransformerLens).
            n_learned_features: Number of learned features. The initial paper experimented with 1 to
                256 times the number of input features, and primarily used a multiple of 8.
            geometric_median_dataset: Estimated geometric median of the dataset.
        """
        super().__init__()

        self.n_input_features = n_input_features
        self.n_learned_features = n_learned_features

        # Store the geometric median of the dataset (so that we can reset parameters). This is not a
        # parameter itself (the tied bias parameter is used for that), so gradients are disabled.
        self.geometric_median_dataset = geometric_median_dataset.clone()
        self.geometric_median_dataset.requires_grad = False

        # Initialize the tied bias
        self.tied_bias = Parameter(torch.empty(n_input_features))
        self.initialize_tied_parameters()

        self._pre_encoder_bias = TiedBias(self.tied_bias, TiedBiasPosition.PRE_ENCODER)

        self._encoder = LinearEncoder(
            input_features=n_input_features, learnt_features=n_learned_features
        )

        self._decoder = UnitNormDecoder(
            learnt_features=n_learned_features, decoded_features=n_input_features
        )

        self._post_decoder_bias = TiedBias(self.tied_bias, TiedBiasPosition.POST_DECODER)

    def forward(
        self,
        x: InputOutputActivationBatch,
    ) -> tuple[
        LearnedActivationBatch,
        InputOutputActivationBatch,
    ]:
        """Forward Pass.

        Args:
            x: Input activations (e.g. activations from an MLP layer in a transformer model).

        Returns:
            Tuple of learned activations and decoded activations.
        """
        x = self._pre_encoder_bias(x)
        learned_activations = self._encoder(x)
        x = self._decoder(learned_activations)
        decoded_activations = self._post_decoder_bias(x)
        return learned_activations, decoded_activations

    def initialize_tied_parameters(self) -> None:
        """Initialize the tied parameters."""
        # The tied bias is initialised as the geometric median of the dataset
        self.tied_bias.data = self.geometric_median_dataset

    def reset_parameters(self) -> None:
        """Reset the parameters."""
        self.initialize_tied_parameters()
        for module in self.network:
            if "reset_parameters" in dir(module):
<<<<<<< HEAD
                module.reset_parameters()

    def save_to_disk(self, model_name: str, path: str = DEFAULT_SAVE_FOLDER) -> None:
        """Save the model to disk.

        Args:
            model_name: Name of the model for the saved file.
            path: Path to the directory where the model will be saved.
        """
        file_path = f"{path}/{model_name}.pth"
        torch.save(self.state_dict(), file_path)

    def save_to_hf(self, model_name: str, hf_token: str) -> None:
        """Save the model to Hugging Face.

        Args:
            model_name: Name of the model on Hugging Face.
            hf_token: Hugging Face API token for authentication.
        """
        from transformers import Trainer

        trainer = Trainer(model=self)
        trainer.push_to_hub(model_name, use_auth_token=hf_token)

    def load_from_hf(self) -> None:
        """Load the model from Hugging Face."""
        raise NotImplementedError
=======
                module.reset_parameters()
>>>>>>> 7de50ae9
<|MERGE_RESOLUTION|>--- conflicted
+++ resolved
@@ -16,15 +16,11 @@
 )
 
 
-<<<<<<< HEAD
 DEFAULT_SAVE_FOLDER = "./models/"
 
 
-class SparseAutoencoder(Module):
-=======
 @final
 class SparseAutoencoder(AbstractAutoencoder):
->>>>>>> 7de50ae9
     """Sparse Autoencoder Model."""
 
     geometric_median_dataset: InputOutputActivationVector
@@ -145,8 +141,8 @@
         self.initialize_tied_parameters()
         for module in self.network:
             if "reset_parameters" in dir(module):
-<<<<<<< HEAD
                 module.reset_parameters()
+
 
     def save_to_disk(self, model_name: str, path: str = DEFAULT_SAVE_FOLDER) -> None:
         """Save the model to disk.
@@ -172,7 +168,4 @@
 
     def load_from_hf(self) -> None:
         """Load the model from Hugging Face."""
-        raise NotImplementedError
-=======
-                module.reset_parameters()
->>>>>>> 7de50ae9
+        raise NotImplementedError