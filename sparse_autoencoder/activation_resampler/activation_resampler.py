"""Activation resampler."""
from einops import rearrange
from jaxtyping import Bool
import torch
from torch import Tensor
from torch.utils.data import DataLoader

from sparse_autoencoder.activation_resampler.abstract_activation_resampler import (
    AbstractActivationResampler,
    ParameterUpdateResults,
)
from sparse_autoencoder.activation_store.base_store import ActivationStore
from sparse_autoencoder.autoencoder.model import SparseAutoencoder
from sparse_autoencoder.loss.abstract_loss import AbstractLoss
from sparse_autoencoder.tensor_types import (
    AliveEncoderWeights,
    DeadEncoderNeuronWeightUpdates,
    EncoderWeights,
    InputOutputActivationBatch,
    ItemTensor,
    LearntNeuronIndices,
    NeuronActivity,
    SampledDeadNeuronInputs,
    TrainBatchStatistic,
)
from sparse_autoencoder.train.utils import get_model_device


class ActivationResampler(AbstractActivationResampler):
    """Activation resampler.

    Over the course of training, a subset of autoencoder neurons will have zero activity across
    a large number of datapoints. The authors of *Towards Monosemanticity: Decomposing Language
    Models With Dictionary Learning* found that “resampling” these dead neurons during training
    improves the number of likely-interpretable features (i.e., those in the high density cluster)
    and reduces total loss. This resampling may be compatible with the Lottery Ticket Hypothesis and
    increase the number of chances the network has to find promising feature directions.

    An interesting nuance around dead neurons involves the ultralow density cluster. They found that
    if we increase the number of training steps then networks will kill off more of these ultralow
    density neurons. This reinforces the use of the high density cluster as a useful metric because
    there can exist neurons that are de facto dead but will not appear to be when looking at the
    number of dead neurons alone.

    This approach is designed to seed new features to fit inputs where the current autoencoder
    performs worst. Resetting the encoder norm and bias are crucial to ensuring this resampled
    neuron will only fire weakly for inputs similar to the one used for its reinitialization. This
    was done to minimize interference with the rest of the network.

    Warning:
        The optimizer should be reset after applying this function, as the Adam state will be
        incorrect for the modified weights and biases.

        Note this approach is also known to create sudden loss spikes, and resampling too frequently
        causes training to diverge.
    """

    def __init__(
        self,
        resample_interval: int = 200_000_000,
        max_resamples: int = 4,
        n_steps_collate: int = 100_000_000,
        resample_dataset_size: int | None = None,
    ) -> None:
        """Initialize the activation resampler.

        Defaults to values using in Towards Monosemanticity

        Args:
            resample_interval: Interval in datapoints between resampling.
            max_resamples: Maximum number of resamples.
            n_steps_collate: Number of steps of feature activations to collate before resampling.
            resample_dataset_size: Number of datapoints to use for resampling.
        """
        super().__init__()
        self.resample_interval = resample_interval
        self.max_resamples = max_resamples
        self.n_steps_collate = n_steps_collate
        self.neuron_activity: NeuronActivity | None = None
        self.n_resamples = 0
        self._resample_dataset_size = resample_dataset_size

    @staticmethod
    def get_dead_neuron_indices(
        neuron_activity_sample_size: int,
        neuron_activity: NeuronActivity,
        threshold: float = 0,
    ) -> LearntNeuronIndices:
        """Identify the indices of neurons that have zero activity.

        Example:
            >>> neuron_activity = torch.tensor([0, 0, 3, 10, 1])
            >>> dead_neuron_indices = ActivationResampler.get_dead_neuron_indices(
            ...     neuron_activity_sample_size=10,
            ...     neuron_activity=neuron_activity,
            ...     threshold=0.2
            ... )
            >>> dead_neuron_indices.tolist()
            [0, 1, 4]

        Args:
            neuron_activity_sample_size: Sample size for resampling.
            neuron_activity: Tensor representing the number of times each neuron fired.
            threshold: Threshold for determining if a neuron is dead (has fired less than this
                portion of the sample size).

        Returns:
            A tensor containing the indices of neurons that are 'dead' (zero activity).
        """
        threshold_activity: int = int(neuron_activity_sample_size * threshold)
        return torch.where(neuron_activity <= threshold_activity)[0]

    def compute_loss_and_get_activations(
        self,
        store: ActivationStore,
        autoencoder: SparseAutoencoder,
        loss_fn: AbstractLoss,
        train_batch_size: int,
    ) -> tuple[TrainBatchStatistic, InputOutputActivationBatch]:
        """Compute the loss on a random subset of inputs.

        Computes the loss and also stores the input activations (for use in resampling neurons).

        Args:
            store: Activation store.
            autoencoder: Sparse autoencoder model.
            loss_fn: Loss function.
            train_batch_size: Train batch size (also used for resampling).

        Returns:
            A tuple containing the loss per item, and all input activations.

        Raises:
            ValueError: If the number of items in the store is less than the number of inputs
        """
        with torch.no_grad():
            loss_batches: list[TrainBatchStatistic] = []
            input_activations_batches: list[InputOutputActivationBatch] = []
            dataloader = DataLoader(store, batch_size=train_batch_size)
            num_inputs = self._resample_dataset_size or len(store)
            batches: int = num_inputs // train_batch_size
            model_device: torch.device = get_model_device(autoencoder)

            for batch_idx, batch in enumerate(iter(dataloader)):
                input_activations_batches.append(batch)
                source_activations = batch.to(model_device)
                learned_activations, reconstructed_activations = autoencoder(source_activations)
                loss_batches.append(
                    loss_fn.forward(
                        source_activations, learned_activations, reconstructed_activations
                    )
                )
                if batch_idx >= batches:
                    break

            loss_result = torch.cat(loss_batches).to(model_device)
            input_activations = torch.cat(input_activations_batches).to(model_device)

            # Check we generated enough data
            if len(loss_result) < num_inputs:
                error_message = (
                    f"Cannot get {num_inputs} items from the store, "
                    f"as only {len(loss_result)} were available."
                )
                raise ValueError(error_message)

            return loss_result, input_activations

    @staticmethod
    def assign_sampling_probabilities(loss: TrainBatchStatistic) -> Tensor:
        """Assign the sampling probabilities for each input activations vector.

        Assign each input vector a probability of being picked that is proportional to the square of
        the autoencoder's loss on that input.

        Example:
            >>> loss = torch.tensor([1.0, 2.0, 3.0])
            >>> ActivationResampler.assign_sampling_probabilities(loss).round(decimals=1)
            tensor([0.1000, 0.3000, 0.6000])

        Args:
            loss: Loss per item.

        Returns:
            A tensor of probabilities for each item.
        """
        square_loss = loss.pow(2)
        return square_loss / square_loss.sum()

    @staticmethod
    def sample_input(
        probabilities: TrainBatchStatistic,
        input_activations: InputOutputActivationBatch,
        num_samples: int,
    ) -> SampledDeadNeuronInputs:
        """Sample an input vector based on the provided probabilities.

        Example:
            >>> probabilities = torch.tensor([0.1, 0.2, 0.7])
            >>> input_activations = torch.tensor([[1.0, 2.0], [3.0, 4.0], [5.0, 6.0]])
            >>> _seed = torch.manual_seed(0)  # For reproducibility in example
            >>> sampled_input = ActivationResampler.sample_input(
            ...     probabilities, input_activations, 2
            ... )
            >>> sampled_input.tolist()
            [[5.0, 6.0], [3.0, 4.0]]

        Args:
            probabilities: Probabilities for each input.
            input_activations: Input activation vectors.
            num_samples: Number of samples to take (number of dead neurons).

        Returns:
            Sampled input activation vector.

        Raises:
            ValueError: If the number of samples is greater than the number of input activations.
        """
        if num_samples > len(input_activations):
            exception_message = (
                f"Cannot sample {num_samples} inputs from "
                f"{len(input_activations)} input activations."
            )
            raise ValueError(exception_message)

        if num_samples == 0:
            return torch.empty(
                (0, input_activations.shape[-1]),
                dtype=input_activations.dtype,
                device=input_activations.device,
            ).to(input_activations.device)

        sample_indices: LearntNeuronIndices = torch.multinomial(
            probabilities, num_samples=num_samples
        )
        return input_activations[sample_indices, :]

    @staticmethod
    def renormalize_and_scale(
        sampled_input: SampledDeadNeuronInputs,
        neuron_activity: NeuronActivity,
        encoder_weight: EncoderWeights,
    ) -> DeadEncoderNeuronWeightUpdates:
        """Renormalize and scale the resampled dictionary vectors.

        Renormalize the input vector to equal the average norm of the encoder weights for alive
        neurons times 0.2.

        Example:
            >>> _seed = torch.manual_seed(0)  # For reproducibility in example
            >>> sampled_input = torch.tensor([[3.0, 4.0]])
            >>> neuron_activity = torch.tensor([3, 0, 5, 0, 1, 3])
            >>> encoder_weight = torch.ones((6, 2))
            >>> rescaled_input = ActivationResampler.renormalize_and_scale(
            ...     sampled_input,
            ...     neuron_activity,
            ...     encoder_weight
            ... )
            >>> rescaled_input.round(decimals=1)
            tensor([[0.2000, 0.2000]])

        Args:
            sampled_input: Tensor of the sampled input activation.
            neuron_activity: Tensor representing the number of times each neuron fired.
            encoder_weight: Tensor of encoder weights.

        Returns:
            Rescaled sampled input.

        Raises:
            ValueError: If there are no alive neurons.
        """
        alive_neuron_mask: Bool[Tensor, " learned_features"] = neuron_activity > 0

        # Check there is at least one alive neuron
        if not torch.any(alive_neuron_mask):
            error_message = "No alive neurons found."
            raise ValueError(error_message)

        # Handle all alive neurons
        if torch.all(alive_neuron_mask):
            return torch.empty(
                (0, sampled_input.shape[-1]), dtype=sampled_input.dtype, device=sampled_input.device
            )

        # Calculate the average norm of the encoder weights for alive neurons.
        alive_encoder_weights: AliveEncoderWeights = encoder_weight[alive_neuron_mask, :]
        average_alive_norm: ItemTensor = alive_encoder_weights.norm(dim=-1).mean()

        # Renormalize the input vector to equal the average norm of the encoder weights for alive
        # neurons times 0.2.
        renormalized_input: SampledDeadNeuronInputs = torch.nn.functional.normalize(
            sampled_input, dim=-1
        )
        return renormalized_input * (average_alive_norm * 0.2)

    def step_resampler(
        self,
        last_resampled: int,
        batch_neuron_activity: NeuronActivity,
        activation_store: ActivationStore,
        autoencoder: SparseAutoencoder,
        loss_fn: AbstractLoss,
        train_batch_size: int,
    ) -> ParameterUpdateResults | None:
        """Step the resampler, collating neuron activity and resampling if necessary."""
        if self.n_resamples >= self.max_resamples:
            return None

        # If the number of steps before resampling > n_steps_collate, then we don't need to collate
        if self.resample_interval - last_resampled > self.n_steps_collate:
            return None

        # Collate the neuron activity
        if self.neuron_activity is None:
            self.neuron_activity = batch_neuron_activity.detach().cpu().clone()
        else:
            detached_neuron_activity = batch_neuron_activity.detach().cpu()
            self.neuron_activity.add_(detached_neuron_activity)

        # Check if we should resample.
        if last_resampled % self.resample_interval != 0:
            return None

        # Resample
        return self.resample_dead_neurons(activation_store, autoencoder, loss_fn, train_batch_size)

    def resample_dead_neurons(
        self,
        activation_store: ActivationStore,
        autoencoder: SparseAutoencoder,
        loss_fn: AbstractLoss,
        neuron_activity_sample_size: int,
        neuron_activity: NeuronActivity,
        train_batch_size: int,
    ) -> ParameterUpdateResults:
        """Resample dead neurons.

        Args:
            activation_store: Activation store.
            autoencoder: Sparse autoencoder model.
            loss_fn: Loss function.
            neuron_activity_sample_size: Sample size for resampling.
            neuron_activity: Number of times each neuron fired.
            train_batch_size: Train batch size (also used for resampling).

        Returns:
            Indices of dead neurons, and the updates for the encoder and decoder weights and biases.

        Raises:
            ValueError: If neuron activity is not set.
        """
        if self.neuron_activity is None:
            error_str = "Cannot resample without neuron activity."
            raise ValueError(error_str)

        with torch.no_grad():
<<<<<<< HEAD
            dead_neuron_indices = self.get_dead_neuron_indices(self.neuron_activity)
=======
            dead_neuron_indices = self.get_dead_neuron_indices(
                neuron_activity=neuron_activity,
                neuron_activity_sample_size=neuron_activity_sample_size,
            )
>>>>>>> 216a2e14

            # Compute the loss for the current model on a random subset of inputs and get the
            # activations.
            loss, input_activations = self.compute_loss_and_get_activations(
                store=activation_store,
                autoencoder=autoencoder,
                loss_fn=loss_fn,
                train_batch_size=train_batch_size,
            )

            # Assign each input vector a probability of being picked that is proportional to the
            # square of the autoencoder's loss on that input.
            sample_probabilities: TrainBatchStatistic = self.assign_sampling_probabilities(loss)

            # Get references to the encoder and decoder parameters
            encoder_weight: EncoderWeights = autoencoder.encoder.weight

            # For each dead neuron sample an input according to these probabilities.
            sampled_input: SampledDeadNeuronInputs = self.sample_input(
                sample_probabilities, input_activations, len(dead_neuron_indices)
            )

            # Renormalize the input vector to have unit L2 norm and set this to be the dictionary
            # vector for the dead autoencoder neuron.
            renormalized_input: SampledDeadNeuronInputs = torch.nn.functional.normalize(
                sampled_input, dim=-1
            )

            dead_decoder_weight_updates = rearrange(
                renormalized_input, "dead_neuron input_feature -> input_feature dead_neuron"
            )

            # For the corresponding encoder vector, renormalize the input vector to equal the
            # average norm of the encoder weights for alive neurons times 0.2. Set the corresponding
            # encoder bias element to zero.
            rescaled_sampled_input = self.renormalize_and_scale(
                sampled_input, self.neuron_activity, encoder_weight
            )
            dead_encoder_bias_updates = torch.zeros_like(
                dead_neuron_indices,
                dtype=dead_decoder_weight_updates.dtype,
                device=dead_decoder_weight_updates.device,
            )

            self.n_resamples += 1
            self.neuron_activity = None

            return ParameterUpdateResults(
                dead_neuron_indices=dead_neuron_indices,
                dead_encoder_weight_updates=rescaled_sampled_input,
                dead_encoder_bias_updates=dead_encoder_bias_updates,
                dead_decoder_weight_updates=dead_decoder_weight_updates,
            )<|MERGE_RESOLUTION|>--- conflicted
+++ resolved
@@ -355,14 +355,10 @@
             raise ValueError(error_str)
 
         with torch.no_grad():
-<<<<<<< HEAD
-            dead_neuron_indices = self.get_dead_neuron_indices(self.neuron_activity)
-=======
             dead_neuron_indices = self.get_dead_neuron_indices(
                 neuron_activity=neuron_activity,
                 neuron_activity_sample_size=neuron_activity_sample_size,
             )
->>>>>>> 216a2e14
 
             # Compute the loss for the current model on a random subset of inputs and get the
             # activations.
