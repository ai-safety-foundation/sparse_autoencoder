--- conflicted
+++ resolved
@@ -10,40 +10,7 @@
 from sparse_autoencoder.tensor_types import InputOutputActivationBatch, InputOutputActivationVector
 
 
-<<<<<<< HEAD
-A single vector containing activations. For example this could be the activations from a specific
-MLP layer, for a specific position and batch item.
-"""
-
-ActivationStoreBatch = Float[Tensor, "item neuron"]
-"""Activation Store Dataset Batch Type.
-
-A batch of activation vectors. For example this could be the activations from a specific MLP layer,
-for a specific position and batch item.
-"""
-
-UnshapedActivationBatch = Float[Tensor, "*any neuron"]
-"""Unshaped Activation Batch Type.
-
-A batch of activation vectors, with arbitrary numbers of dimensions. For example this could be the
-activations from a specific attention layer, for a specific position and batch item, with an
-additional head_idx dimension.
-"""
-
-ReshapeMethod = Callable[[UnshapedActivationBatch], ActivationStoreBatch]
-"""Reshape Method Type.
-
-This is a function that takes a batch of activations and returns the activations reshaped into a
-batched format. For example, this could be a function that takes a [batch, pos, neurons] tensor
-and returns a [batch * pos, neurons] tensor, or a function that takes a [batch, pos, head_idx,
-neurons] tensor and returns a [batch * pos * head_idx, neurons] tensor.
-"""
-
-
-class ActivationStore(Dataset[ActivationStoreItem], ABC):
-=======
 class ActivationStore(Dataset[InputOutputActivationVector], ABC):
->>>>>>> e7bb30d7
     """Activation Store Abstract Class.
 
     Extends the `torch.utils.data.Dataset` class to provide an activation store, with additional
