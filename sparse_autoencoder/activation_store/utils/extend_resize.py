"""Resize Tensors for Extend Methods."""
from math import prod

from einops import rearrange

<<<<<<< HEAD
from sparse_autoencoder.activation_store.base_store import (
    ActivationStoreBatch,
    ActivationStoreItem,
    UnshapedActivationBatch,
=======
from sparse_autoencoder.tensor_types import (
    InputOutputActivationBatch,
    InputOutputActivationVector,
    SourceModelActivations,
>>>>>>> e7bb30d7
)


def resize_to_list_vectors(
<<<<<<< HEAD
    batched_tensor: UnshapedActivationBatch,
) -> list[ActivationStoreItem]:
=======
    batched_tensor: SourceModelActivations,
) -> list[InputOutputActivationVector]:
>>>>>>> e7bb30d7
    """Resize Extend List Vectors.

    Takes a tensor of activation vectors, with arbitrary numbers of dimensions (the last of which is
    the neurons dimension), and returns a list of vectors each of size [neurons].

    Examples:
    With 2 axis (e.g. pos neuron):

    >>> import torch
    >>> input = torch.rand(3, 100)
    >>> res = resize_to_list_vectors(input)
    >>> f"{len(res)} items of shape {res[0].shape}"
    '3 items of shape torch.Size([100])'

    With 3 axis (e.g. batch, pos, neuron):

    >>> input = torch.randn(3, 3, 100)
    >>> res = resize_to_list_vectors(input)
    >>> f"{len(res)} items of shape {res[0].shape}"
    '9 items of shape torch.Size([100])'

    With 4 axis (e.g. batch, pos, head_idx, neuron)

    >>> input = torch.rand(3, 3, 3, 100)
    >>> res = resize_to_list_vectors(input)
    >>> f"{len(res)} items of shape {res[0].shape}"
    '27 items of shape torch.Size([100])'

    Args:
        batched_tensor: Input Activation Store Batch

    Returns:
        List of Activation Store Item Vectors
    """
    rearranged: InputOutputActivationBatch = rearrange(
        batched_tensor,
        "... neurons -> (...) neurons",
    )
    res = rearranged.unbind(0)
    return list(res)


def resize_to_single_item_dimension(
<<<<<<< HEAD
    batch_activations: UnshapedActivationBatch,
) -> ActivationStoreBatch:
=======
    batch_activations: SourceModelActivations,
) -> InputOutputActivationBatch:
>>>>>>> e7bb30d7
    """Resize Extend Single Item Dimension.

    Takes a tensor of activation vectors, with arbitrary numbers of dimensions (the last of which is
    the neurons dimension), and returns a single tensor of size [item, neurons].

    Examples:
    With 2 axis (e.g. pos neuron):

    >>> import torch
    >>> input = torch.rand(3, 100)
    >>> res = resize_to_single_item_dimension(input)
    >>> res.shape
    torch.Size([3, 100])

    With 3 axis (e.g. batch, pos, neuron):

    >>> input = torch.randn(3, 3, 100)
    >>> res = resize_to_single_item_dimension(input)
    >>> res.shape
    torch.Size([9, 100])

    With 4 axis (e.g. batch, pos, head_idx, neuron)

    >>> input = torch.rand(3, 3, 3, 100)
    >>> res = resize_to_single_item_dimension(input)
    >>> res.shape
    torch.Size([27, 100])

    Args:
        batch_activations: Input Activation Store Batch

    Returns:
        Single Tensor of Activation Store Items
    """
    return rearrange(batch_activations, "... neurons -> (...) neurons")


def resize_concat_to_single_item_dimension(
    batch_activations: UnshapedActivationBatch,
    concat_dims: int,
) -> ActivationStoreBatch:
    """Resize To Single Item Dimension, Concatenating the Specified Dimensions.

    Takes a tensor of activation vectors, with arbitrary numbers of dimensions (the last
    `concat_dims` of which are the neuron dimensions), and returns a single tensor of size
    [item, neurons].

    Args:
        batch_activations: Input Activation Store Batch
        concat_dims: Number of dimensions to concatenate

    Returns:
        Single Tensor of Activation Store Items
    """
    neurons = prod(batch_activations.shape[-concat_dims:])
    items = prod(batch_activations.shape[:-concat_dims])
    return batch_activations.reshape(items, neurons)<|MERGE_RESOLUTION|>--- conflicted
+++ resolved
@@ -3,28 +3,16 @@
 
 from einops import rearrange
 
-<<<<<<< HEAD
-from sparse_autoencoder.activation_store.base_store import (
-    ActivationStoreBatch,
-    ActivationStoreItem,
-    UnshapedActivationBatch,
-=======
 from sparse_autoencoder.tensor_types import (
     InputOutputActivationBatch,
     InputOutputActivationVector,
     SourceModelActivations,
->>>>>>> e7bb30d7
 )
 
 
 def resize_to_list_vectors(
-<<<<<<< HEAD
-    batched_tensor: UnshapedActivationBatch,
-) -> list[ActivationStoreItem]:
-=======
     batched_tensor: SourceModelActivations,
 ) -> list[InputOutputActivationVector]:
->>>>>>> e7bb30d7
     """Resize Extend List Vectors.
 
     Takes a tensor of activation vectors, with arbitrary numbers of dimensions (the last of which is
@@ -68,13 +56,8 @@
 
 
 def resize_to_single_item_dimension(
-<<<<<<< HEAD
-    batch_activations: UnshapedActivationBatch,
-) -> ActivationStoreBatch:
-=======
     batch_activations: SourceModelActivations,
 ) -> InputOutputActivationBatch:
->>>>>>> e7bb30d7
     """Resize Extend Single Item Dimension.
 
     Takes a tensor of activation vectors, with arbitrary numbers of dimensions (the last of which is
