"""Training Pipeline."""
from jaxtyping import Float, Int
import torch
from torch import Tensor, device
from torch.optim import Optimizer
from torch.utils.data import DataLoader
import wandb

from sparse_autoencoder.activation_store.base_store import ActivationStore
from sparse_autoencoder.autoencoder.loss import (
    l1_loss,
    reconstruction_loss,
    sae_training_loss,
)
from sparse_autoencoder.autoencoder.model import SparseAutoencoder
from sparse_autoencoder.train.sweep_config import SweepParametersRuntime


def train_autoencoder(
    activation_store: ActivationStore,
    autoencoder: SparseAutoencoder,
    optimizer: Optimizer,
    sweep_parameters: SweepParametersRuntime,
    previous_steps: int,
    log_interval: int = 10,
    device: device | None = None,
) -> tuple[int, Float[Tensor, " learned_feature"]]:
    """Sparse Autoencoder Training Loop.

    Args:
        activation_store: Activation store to train on.
        autoencoder: Sparse autoencoder model.
        optimizer: The optimizer to use.
        sweep_parameters: The sweep parameters to use.
        previous_steps: Training steps from previous generate/train iterations.
        log_interval: How often to log progress.
        device: Decide to use.

    Returns:
        Number of steps taken.
    """
    # Create a dataloader from the store
    activations_dataloader = DataLoader(
        activation_store,
        batch_size=sweep_parameters.batch_size,
    )

    learned_activations_fired_count: Int[Tensor, " learned_feature"] = torch.zeros(
        autoencoder.n_learned_features, dtype=torch.int32, device=device
    )

    step: int = 0  # Initialize step
    for step, store_batch in enumerate(activations_dataloader):
        # Zero the gradients
        optimizer.zero_grad()

        # Move the batch to the device (in place)
        batch = store_batch.detach().to(device)

        # Forward pass
        learned_activations, reconstructed_activations = autoencoder(batch)

        # Get metrics
        reconstruction_loss_mse: Float[Tensor, " item"] = reconstruction_loss(
            batch,
            reconstructed_activations,
        )
        l1_loss_learned_activations: Float[Tensor, " item"] = l1_loss(learned_activations)
        total_loss: Float[Tensor, " item"] = sae_training_loss(
            reconstruction_loss_mse,
            l1_loss_learned_activations,
            sweep_parameters.l1_coefficient,
        )

        # Store count of how many neurons have fired
        with torch.no_grad():
            fired = learned_activations > 0
            learned_activations_fired_count.add_(fired.sum(dim=0))

<<<<<<< HEAD
        # Backwards pass
        total_loss.sum().backward()
        optimizer.step()

        # Log
        if step % log_interval == 0 and wandb.run is not None:
            wandb.log(
                {
                    "reconstruction_loss": reconstruction_loss_mse.mean().item(),
                    "l1_loss": l1_loss_learned_activations.mean().item(),
                    "loss": total_loss.mean().item(),
                },
            )
=======
            # Backwards pass
            total_loss.mean().backward()

            optimizer.step()

            # Log
            if step % log_interval == 0 and wandb.run is not None:
                wandb.log(
                    {
                        "reconstruction_loss": reconstruction_loss_mse.mean().item(),
                        "l1_loss": l1_loss_learned_activations.mean().item(),
                        "loss": total_loss.mean().item(),
                    },
                )
>>>>>>> 6a69e678

    current_step = previous_steps + step + 1

    return current_step, learned_activations_fired_count<|MERGE_RESOLUTION|>--- conflicted
+++ resolved
@@ -77,9 +77,8 @@
             fired = learned_activations > 0
             learned_activations_fired_count.add_(fired.sum(dim=0))
 
-<<<<<<< HEAD
         # Backwards pass
-        total_loss.sum().backward()
+        total_loss.mean().backward()
         optimizer.step()
 
         # Log
@@ -91,22 +90,6 @@
                     "loss": total_loss.mean().item(),
                 },
             )
-=======
-            # Backwards pass
-            total_loss.mean().backward()
-
-            optimizer.step()
-
-            # Log
-            if step % log_interval == 0 and wandb.run is not None:
-                wandb.log(
-                    {
-                        "reconstruction_loss": reconstruction_loss_mse.mean().item(),
-                        "l1_loss": l1_loss_learned_activations.mean().item(),
-                        "loss": total_loss.mean().item(),
-                    },
-                )
->>>>>>> 6a69e678
 
     current_step = previous_steps + step + 1
 
