"""Training Pipeline."""
from jaxtyping import Float, Int
import torch
from torch import Tensor, device, set_grad_enabled
from torch.optim import Optimizer
from torch.utils.data import DataLoader
from tqdm.auto import tqdm
import wandb

from sparse_autoencoder.activation_store.base_store import ActivationStore
from sparse_autoencoder.autoencoder.loss import (
    l1_loss,
    reconstruction_loss,
    sae_training_loss,
)
from sparse_autoencoder.autoencoder.model import SparseAutoencoder
from sparse_autoencoder.train.sweep_config import SweepParametersRuntime


def train_autoencoder(
    activation_store: ActivationStore,
    autoencoder: SparseAutoencoder,
    optimizer: Optimizer,
    sweep_parameters: SweepParametersRuntime,
    previous_steps: int,
    log_interval: int = 10,
    device: device | None = None,
) -> tuple[int, Float[Tensor, " learned_feature"]]:
    """Sparse Autoencoder Training Loop.

    Args:
        activation_store: Activation store to train on.
        autoencoder: Sparse autoencoder model.
        optimizer: The optimizer to use.
        sweep_parameters: The sweep parameters to use.
        previous_steps: Training steps from previous generate/train iterations.
        log_interval: How often to log progress.
        device: Decide to use.

    Returns:
        Number of steps taken.
    """
    # Create a dataloader from the store
    activations_dataloader = DataLoader(
        activation_store,
        batch_size=sweep_parameters.batch_size,
    )

    n_dataset_items: int = len(activation_store)
    batch_size: int = sweep_parameters.batch_size

    learned_activations_fired_count: Int[Tensor, " learned_feature"] = torch.zeros(
<<<<<<< HEAD
        autoencoder.n_learned_features, dtype=torch.int32
=======
        autoencoder.n_learned_features, dtype=torch.int32, device=device
>>>>>>> 151a65d5
    )

    step = 0
    with set_grad_enabled(True), tqdm(  # noqa: FBT003
        desc="Train Autoencoder",
        total=n_dataset_items,
        colour="green",
        leave=False,
        dynamic_ncols=True,
    ) as progress_bar:
        for step, batch in enumerate(activations_dataloader):
            # Zero the gradients
            optimizer.zero_grad()

            # Move the batch to the device (in place)
            batch = batch.to(device)  # noqa: PLW2901

            # Forward pass
            learned_activations, reconstructed_activations = autoencoder(batch)

            # Get metrics
            reconstruction_loss_mse: Float[Tensor, " item"] = reconstruction_loss(
                batch,
                reconstructed_activations,
            )
            l1_loss_learned_activations: Float[Tensor, " item"] = l1_loss(learned_activations)
            total_loss: Float[Tensor, " item"] = sae_training_loss(
                reconstruction_loss_mse,
                l1_loss_learned_activations,
                sweep_parameters.l1_coefficient,
            )

            # Store count of how many neurons have fired
            fired = learned_activations > 0
            learned_activations_fired_count.add_(fired.sum(dim=0))

            # Backwards pass
            total_loss.sum().backward()

            optimizer.step()

            # Log
            if step % log_interval == 0 and wandb.run is not None:
                wandb.log(
                    {
                        "reconstruction_loss": reconstruction_loss_mse.mean().item(),
                        "l1_loss": l1_loss_learned_activations.mean().item(),
                        "loss": total_loss.mean().item(),
                    },
                )

            progress_bar.update(batch_size)

<<<<<<< HEAD
        progress_bar.close()

        current_step = previous_steps + step + 1

        return current_step, learned_activations_fired_count
=======
        return previous_steps + step + 1
>>>>>>> 151a65d5
<|MERGE_RESOLUTION|>--- conflicted
+++ resolved
@@ -50,11 +50,7 @@
     batch_size: int = sweep_parameters.batch_size
 
     learned_activations_fired_count: Int[Tensor, " learned_feature"] = torch.zeros(
-<<<<<<< HEAD
-        autoencoder.n_learned_features, dtype=torch.int32
-=======
         autoencoder.n_learned_features, dtype=torch.int32, device=device
->>>>>>> 151a65d5
     )
 
     step = 0
@@ -108,12 +104,5 @@
 
             progress_bar.update(batch_size)
 
-<<<<<<< HEAD
-        progress_bar.close()
-
         current_step = previous_steps + step + 1
-
-        return current_step, learned_activations_fired_count
-=======
-        return previous_steps + step + 1
->>>>>>> 151a65d5
+        return current_step, learned_activations_fired_count