"""Generate activations for training a Sparse Autoencoder."""
from collections.abc import Iterable
from functools import partial
from typing import TYPE_CHECKING

import torch
<<<<<<< HEAD
from tqdm.auto import tqdm
=======
from torch import Tensor
>>>>>>> 75c9b9e5
from transformer_lens import HookedTransformer

from sparse_autoencoder.activation_store.base_store import (
    ActivationStore,
)
from sparse_autoencoder.source_data.abstract_dataset import TorchTokenizedPrompts
from sparse_autoencoder.src_model.store_activations_hook import store_activations_hook


if TYPE_CHECKING:
    from sparse_autoencoder.tensor_types import BatchTokenizedPrompts


def generate_activations(
    model: HookedTransformer,
    layer: int,
    cache_name: str,
    store: ActivationStore,
    source_data: Iterable[TorchTokenizedPrompts],
    context_size: int,
    batch_size: int,
    num_items: int,
    device: torch.device | None = None,
) -> None:
    """Generate activations for training a Sparse Autoencoder.

    Generates activations and updates the activation store in place.

    Warning:
    This function is a little confusing as it uses side effects. The way it works is to add a hook
    to the model, which will automatically store activations every time the model runs. When it has
    filled up the store to the desired size, it will return `None`. Your activations will then be
    ready in the `store` object that you passed to this function (i.e. it is updated in place). This
    approach is used as it depends on TransformerLens which uses side effects to get the
    activations.

    Args:
        model: The model to generate activations for.
        layer: The layer that you are hooking into to get activations. This is used to stop the
            model at this point rather than generating all remaining activations and logits.
        cache_name: The name of the cache hook point to get activations from. Examples include
            [`hook_embed` `hook_pos_embed`, `blocks.0.hook_resid_pre`, `blocks.0.ln1.hook_scale`,
            `blocks.0.ln1.hook_normalized`, `blocks.0.attn.hook_q`, `blocks.0.attn.hook_k`,
            `blocks.0.attn.hook_v`, `blocks.0.attn.hook_attn_scores`, `blocks.0.attn.hook_pattern`,
            `blocks.0.attn.hook_z`, `blocks.0.hook_attn_out`, `blocks.0.hook_resid_mid`,
            `blocks.0.ln2.hook_scale`, `blocks.0.ln2.hook_normalized`, `blocks.0.mlp.hook_pre`,
            `blocks.0.mlp.hook_post`, `blocks.0.hook_mlp_out`, `blocks.0.hook_resid_post`].
        store: The activation store to use.
        source_data: Stateful iterator that yields batches of data to generate activations.
        context_size: Number of tokens in each prompt.
        batch_size: Size of each batch.
        num_items: Number of activation vectors to generate. This is an approximate rather
            than strict limit.
        device: Device to run the model on.
    """
    # Set model to evaluation (inference) mode
    model.eval()

    if isinstance(device, torch.device):
        model.to(device, print_details=False)

    # Add the hook to the model (will automatically store the activations every time the model runs)
    model.remove_all_hook_fns()
    hook = partial(store_activations_hook, store=store)
    model.add_hook(cache_name, hook)

    # Get the input dimensions for logging
    activations_per_batch: int = context_size * batch_size
    total: int = num_items - num_items % activations_per_batch

    # Loop through the dataloader until the store reaches the desired size
    with torch.no_grad():
        for batch in source_data:
            if len(store) + activations_per_batch > total:
                break

<<<<<<< HEAD
            input_ids: BatchTokenizedPrompts = batch["input_ids"].to(device)
            model.forward(input_ids, stop_at_layer=layer + 1)  # type: ignore (TLens is typed incorrectly)
            progress_bar.update(activations_per_batch)
=======
            input_ids: Int[Tensor, "batch pos"] = batch["input_ids"].to(device)
            model.forward(input_ids, stop_at_layer=layer + 1)  # type: ignore (TLens is typed incorrectly)
>>>>>>> 75c9b9e5
<|MERGE_RESOLUTION|>--- conflicted
+++ resolved
@@ -4,11 +4,6 @@
 from typing import TYPE_CHECKING
 
 import torch
-<<<<<<< HEAD
-from tqdm.auto import tqdm
-=======
-from torch import Tensor
->>>>>>> 75c9b9e5
 from transformer_lens import HookedTransformer
 
 from sparse_autoencoder.activation_store.base_store import (
@@ -85,11 +80,5 @@
             if len(store) + activations_per_batch > total:
                 break
 
-<<<<<<< HEAD
             input_ids: BatchTokenizedPrompts = batch["input_ids"].to(device)
-            model.forward(input_ids, stop_at_layer=layer + 1)  # type: ignore (TLens is typed incorrectly)
-            progress_bar.update(activations_per_batch)
-=======
-            input_ids: Int[Tensor, "batch pos"] = batch["input_ids"].to(device)
-            model.forward(input_ids, stop_at_layer=layer + 1)  # type: ignore (TLens is typed incorrectly)
->>>>>>> 75c9b9e5
+            model.forward(input_ids, stop_at_layer=layer + 1)  # type: ignore (TLens is typed incorrectly)