--- conflicted
+++ resolved
@@ -1,11 +1,8 @@
 """Training Pipeline."""
 from collections.abc import Iterable
-<<<<<<< HEAD
 from pathlib import Path
 import uuid
-=======
 from typing import TYPE_CHECKING
->>>>>>> 7de50ae9
 import warnings
 
 import torch
