--- conflicted
+++ resolved
@@ -123,11 +123,8 @@
                 activation_store,
                 source_data_iterator,
                 device=device,
-<<<<<<< HEAD
                 reshape_method=reshape_method,
-=======
                 context_size=source_dataset.context_size,
->>>>>>> bb804852
                 num_items=num_activations_before_training,
                 batch_size=source_dataset_batch_size,
             )
