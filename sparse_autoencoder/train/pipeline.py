--- conflicted
+++ resolved
@@ -111,15 +111,12 @@
     source_data_iterator = stateful_dataloader_iterable(source_dataloader)
 
     total_steps: int = 0
-<<<<<<< HEAD
     non_resampled_steps: int = 0
     neuron_activity: Int[Tensor, " learned_features"] = torch.zeros(
         autoencoder.n_learned_features, dtype=torch.int32, device=device
     )
-=======
     total_activations: int = 0
     generate_train_iterations: int = 0
->>>>>>> 151a65d5
 
     # Run loop until source data is exhausted:
     with logging_redirect_tqdm(), tqdm(
@@ -152,13 +149,8 @@
             activation_store.shuffle()
 
             # Train the autoencoder
-<<<<<<< HEAD
             train_steps, learned_activations_fired_count = train_autoencoder(
-                activations_dataloader=dataloader,
-=======
-            train_steps = train_autoencoder(
                 activation_store=activation_store,
->>>>>>> 151a65d5
                 autoencoder=autoencoder,
                 optimizer=optimizer,
                 sweep_parameters=sweep_parameters,
@@ -166,17 +158,13 @@
                 previous_steps=total_steps,
             )
             total_steps += train_steps
-<<<<<<< HEAD
             non_resampled_steps += train_steps
             neuron_activity.add_(learned_activations_fired_count)
-=======
->>>>>>> 151a65d5
 
             total_activations += len(activation_store)
             progress_bar.update(len(activation_store))
             activation_store.empty()
 
-<<<<<<< HEAD
             # Resample neurons if required
             if non_resampled_steps >= resample_frequency:
                 non_resampled_steps = 0
@@ -188,7 +176,5 @@
                 )
 
             progress_bar.update(1)
-=======
             generate_train_iterations += 1
-            progress_bar.set_postfix({"Generate/train iterations": generate_train_iterations})
->>>>>>> 151a65d5
+            progress_bar.set_postfix({"Generate/train iterations": generate_train_iterations})