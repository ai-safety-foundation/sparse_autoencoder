"""Abstract optimizer with reset."""
from abc import ABC, abstractmethod

<<<<<<< HEAD
from torch.optim import Optimizer


class AbstractOptimizerWithReset(Optimizer, ABC):
    """Abstract optimizer with reset."""
=======
from sparse_autoencoder.tensor_types import DeadNeuronIndices


class AbstractOptimizerWithReset(ABC):
    """Abstract optimizer with reset.

    When implementing this interface, we recommend adding a `named_parameters` argument to the
    constructor, which can be obtained from `named_parameters=model.named_parameters()` by the end
    user. This is so that the optimizer can find the parameters to reset.
    """
>>>>>>> b17e0f66

    @abstractmethod
    def reset_state_all_parameters(self) -> None:
        """Reset the state for all parameters.

        Resets any optimizer state (e.g. momentum). This is for use after manually editing model
            parameters (e.g. with activation resampling).
        """
        raise NotImplementedError

    @abstractmethod
    def reset_neurons_state(
        self,
        parameter_name: str,
        neuron_indices: DeadNeuronIndices,
        axis: int,
        parameter_group: int = 0,
    ) -> None:
        """Reset the state for specific neurons, on a specific parameter.

        Args:
            parameter_name: The name of the parameter. Examples from the standard sparse autoencoder
                implementation  include `tied_bias`, `encoder.Linear.weight`, `encoder.Linear.bias`,
                `decoder.Linear.weight`, and `decoder.ConstrainedUnitNormLinear.weight`.
            neuron_indices: The indices of the neurons to reset.
            axis: The axis of the parameter to reset.
            parameter_group: The index of the parameter group to reset (typically this is just zero,
                unless you have setup multiple parameter groups for e.g. different learning rates
                for different parameters).

        Raises:
            ValueError: If the parameter name is not found.
        """
        raise NotImplementedError<|MERGE_RESOLUTION|>--- conflicted
+++ resolved
@@ -1,24 +1,16 @@
 """Abstract optimizer with reset."""
 from abc import ABC, abstractmethod
 
-<<<<<<< HEAD
 from torch.optim import Optimizer
 
 
 class AbstractOptimizerWithReset(Optimizer, ABC):
     """Abstract optimizer with reset."""
-=======
-from sparse_autoencoder.tensor_types import DeadNeuronIndices
-
-
-class AbstractOptimizerWithReset(ABC):
-    """Abstract optimizer with reset.
 
     When implementing this interface, we recommend adding a `named_parameters` argument to the
     constructor, which can be obtained from `named_parameters=model.named_parameters()` by the end
     user. This is so that the optimizer can find the parameters to reset.
     """
->>>>>>> b17e0f66
 
     @abstractmethod
     def reset_state_all_parameters(self) -> None:
