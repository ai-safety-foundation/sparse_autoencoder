--- conflicted
+++ resolved
@@ -1,747 +1,597 @@
 {
- "cells": [
-  {
-   "cell_type": "markdown",
-   "metadata": {},
-   "source": [
-    "# Sparse Autoencoder Training Demo\n",
-    "\n",
-    "This demo trains a sparse autoencoder on activations from a Tiny Stories 1M model.\n",
-    "\n",
-    "To do this we setup a *source model* (the TinyStories model) that we want to generate activations\n",
-    "from, along with a *source dataset* of prompts to help generate these activations.\n",
-    "\n",
-    "We also setup a *sparse autoencoder model* which we'll train on these generated activations, to\n",
-    "learn a sparse representation of them in higher dimensional space.\n",
-    "\n",
-    "Finally we'll wrap this all together in a *pipeline*, which alternates between generating\n",
-    "activations (storing them in ram), and training the SAE on said activations."
-   ]
-  },
-  {
-   "cell_type": "markdown",
-   "metadata": {},
-   "source": [
-    "## Setup"
-   ]
-  },
-  {
-   "cell_type": "markdown",
-   "metadata": {},
-   "source": [
-    "### Imports"
-   ]
-  },
-  {
-   "cell_type": "code",
-   "execution_count": 1,
-   "metadata": {},
-   "outputs": [
-    {
-     "name": "stdout",
-     "output_type": "stream",
-     "text": [
-      "Using device: mps\n"
-     ]
-    }
-   ],
-   "source": [
-    "%load_ext autoreload\n",
-    "%autoreload 2\n",
-    "\n",
-    "import os\n",
-    "from pathlib import Path\n",
-    "\n",
-    "import torch\n",
-    "from transformer_lens import HookedTransformer\n",
-    "from transformer_lens.utils import get_device\n",
-    "from transformers import PreTrainedTokenizerBase\n",
-    "import wandb\n",
-    "\n",
-    "from sparse_autoencoder import (\n",
-    "    ActivationResampler,\n",
-    "    AdamWithReset,\n",
-    "    L2ReconstructionLoss,\n",
-    "    LearnedActivationsL1Loss,\n",
-    "    LossReducer,\n",
-    "    Pipeline,\n",
-    "    PreTokenizedDataset,\n",
-    "    SparseAutoencoder,\n",
-    ")\n",
-    "\n",
-    "\n",
-    "os.environ[\"TOKENIZERS_PARALLELISM\"] = \"false\"\n",
-    "\n",
-    "device = get_device()\n",
-    "print(f\"Using device: {device}\")  # You will need a GPU"
-   ]
-  },
-  {
-   "cell_type": "markdown",
-   "metadata": {},
-   "source": [
-    "### Hyperparameters"
-   ]
-  },
-  {
-   "cell_type": "markdown",
-   "metadata": {},
-   "source": [
-    "The way this library works is that you can define your own hyper-parameters and then setup the\n",
-    "underlying components with them. This is extremely flexible, but to help you get started we've\n",
-    "included some common ones below along with some sensible defaults. You can also easily sweep through\n",
-    "multiple hyperparameters with `wandb.sweep`."
-   ]
-  },
-  {
-   "cell_type": "code",
-   "execution_count": 2,
-   "metadata": {},
-   "outputs": [],
-   "source": [
-    "torch.random.manual_seed(49)\n",
-    "\n",
-    "hyperparameters = {\n",
-    "    # Expansion factor is the number of features in the sparse representation, relative to the\n",
-    "    # number of features in the original MLP layer. The original paper experimented with 1x to 256x,\n",
-    "    # and we have found that 4x is a good starting point.\n",
-    "    \"expansion_factor\": 4,\n",
-    "    # L1 coefficient is the coefficient of the L1 regularization term (used to encourage sparsity).\n",
-    "    \"l1_coefficient\": 1e-3,\n",
-    "    # Adam parameters (set to the default ones here)\n",
-    "    \"lr\": 3e-4,\n",
-    "    \"adam_beta_1\": 0.9,\n",
-    "    \"adam_beta_2\": 0.999,\n",
-    "    \"adam_epsilon\": 1e-8,\n",
-    "    \"adam_weight_decay\": 0.0,\n",
-    "    # Batch sizes\n",
-    "    \"train_batch_size\": 4096,\n",
-    "    \"context_size\": 128,\n",
-    "    # Source model hook point\n",
-    "    \"source_model_name\": \"gelu-2l\",\n",
-    "    \"source_model_dtype\": \"float32\",\n",
-    "    \"source_model_hook_point\": \"blocks.0.hook_mlp_out\",\n",
-    "    \"source_model_hook_point_layer\": 0,\n",
-    "    # Train pipeline parameters\n",
-    "    \"max_store_size\": 384 * 4096 * 2,\n",
-    "    \"max_activations\": 2_000_000_000,\n",
-    "    \"resample_frequency\": 122_880_000,\n",
-    "    \"checkpoint_frequency\": 100_000_000,\n",
-    "    \"validation_frequency\": 384 * 4096 * 2 * 100,  # Every 100 generations\n",
-    "}"
-   ]
-  },
-  {
-   "cell_type": "markdown",
-   "metadata": {},
-   "source": [
-    "### Source Model"
-   ]
-  },
-  {
-   "cell_type": "markdown",
-   "metadata": {},
-   "source": [
-    "The source model is just a [TransformerLens](https://github.com/neelnanda-io/TransformerLens) model\n",
-    "(see [here](https://neelnanda-io.github.io/TransformerLens/generated/model_properties_table.html)\n",
-    "for a full list of supported models).\n",
-    "\n",
-    "In this example we're training a sparse autoencoder on the activations from the first MLP layer, so\n",
-    "we'll also get some details about that hook point."
-   ]
-  },
-  {
-   "cell_type": "code",
-   "execution_count": 4,
-   "metadata": {},
-   "outputs": [
-    {
-     "name": "stdout",
-     "output_type": "stream",
-     "text": [
-      "Loaded pretrained model gelu-2l into HookedTransformer\n"
-     ]
-    },
-    {
-     "data": {
-      "text/plain": [
-       "'Source: gelu-2l, Hook: blocks.0.hook_mlp_out,     Features: 512'"
-      ]
-     },
-     "execution_count": 4,
-     "metadata": {},
-     "output_type": "execute_result"
-    }
-   ],
-   "source": [
-    "# Source model setup with TransformerLens\n",
-    "src_model = HookedTransformer.from_pretrained(\n",
-    "    str(hyperparameters[\"source_model_name\"]), dtype=str(hyperparameters[\"source_model_dtype\"])\n",
-    ")\n",
-    "\n",
-    "# Details about the activations we'll train the sparse autoencoder on\n",
-    "autoencoder_input_dim: int = src_model.cfg.d_model  # type: ignore (TransformerLens typing is currently broken)\n",
-    "\n",
-    "f\"Source: {hyperparameters['source_model_name']}, \\\n",
-    "    Hook: {hyperparameters['source_model_hook_point']}, \\\n",
-    "    Features: {autoencoder_input_dim}\""
-   ]
-  },
-  {
-   "cell_type": "markdown",
-   "metadata": {},
-   "source": [
-    "### Sparse Autoencoder"
-   ]
-  },
-  {
-   "cell_type": "markdown",
-   "metadata": {},
-   "source": [
-    "We can then setup the sparse autoencoder. The default model (`SparseAutoencoder`) is setup as per\n",
-    "the original Anthropic paper [Towards Monosemanticity: Decomposing Language Models With Dictionary\n",
-    "Learning ](https://transformer-circuits.pub/2023/monosemantic-features/index.html).\n",
-    "\n",
-    "However it's just a standard PyTorch model, so you can create your own model instead if you want to\n",
-    "use a different architecture. To do this you just need to extend the `AbstractAutoencoder`, and\n",
-    "optionally the underlying `AbstractEncoder`, `AbstractDecoder` and `AbstractOuterBias`. See these\n",
-    "classes (which are fully documented) for more details."
-   ]
-  },
-  {
-   "cell_type": "code",
-   "execution_count": 5,
-   "metadata": {},
-   "outputs": [
-    {
-     "data": {
-      "text/plain": [
-       "SparseAutoencoder(\n",
-       "  (_pre_encoder_bias): TiedBias(position=pre_encoder)\n",
-       "  (_encoder): LinearEncoder(\n",
-       "    in_features=512, out_features=2048\n",
-       "    (activation_function): ReLU()\n",
-       "  )\n",
-       "  (_decoder): UnitNormDecoder(in_features=2048, out_features=512)\n",
-       "  (_post_decoder_bias): TiedBias(position=post_decoder)\n",
-       ")"
-      ]
-     },
-     "execution_count": 5,
-     "metadata": {},
-     "output_type": "execute_result"
-    }
-   ],
-   "source": [
-    "expansion_factor = hyperparameters[\"expansion_factor\"]\n",
-    "autoencoder = SparseAutoencoder(\n",
-    "    n_input_features=autoencoder_input_dim,  # size of the activations we are autoencoding\n",
-    "    n_learned_features=int(autoencoder_input_dim * expansion_factor),  # size of SAE\n",
-    "    geometric_median_dataset=torch.zeros(\n",
-    "        autoencoder_input_dim\n",
-    "    ),  # this is used to initialize the tied bias\n",
-    ").to(device)\n",
-    "autoencoder  # Print the model (it's pretty straightforward)"
-   ]
-  },
-  {
-   "cell_type": "markdown",
-   "metadata": {},
-   "source": [
-    "We'll also want to setup an Optimizer and Loss function. In this case we'll also use the standard\n",
-    "approach from the original Anthropic paper. However you can create your own loss functions and\n",
-    "optimizers by extending `AbstractLoss` and `AbstractOptimizerWithReset` respectively."
-   ]
-  },
-  {
-   "cell_type": "code",
-   "execution_count": 6,
-   "metadata": {},
-   "outputs": [
-    {
-     "data": {
-      "text/plain": [
-       "LossReducer(\n",
-       "  (0): LearnedActivationsL1Loss(l1_coefficient=0.001)\n",
-       "  (1): L2ReconstructionLoss()\n",
-       ")"
-      ]
-     },
-     "execution_count": 6,
-     "metadata": {},
-     "output_type": "execute_result"
-    }
-   ],
-   "source": [
-    "# We use a loss reducer, which simply adds up the losses from the underlying loss functions.\n",
-    "loss = LossReducer(\n",
-    "    LearnedActivationsL1Loss(\n",
-    "        l1_coefficient=float(hyperparameters[\"l1_coefficient\"]),\n",
-    "    ),\n",
-    "    L2ReconstructionLoss(),\n",
-    ")\n",
-    "loss"
-   ]
-  },
-  {
-   "cell_type": "code",
-   "execution_count": 7,
-   "metadata": {},
-   "outputs": [
-    {
-     "data": {
-      "text/plain": [
-       "AdamWithReset (\n",
-       "Parameter Group 0\n",
-       "    amsgrad: False\n",
-       "    betas: (0.9, 0.999)\n",
-       "    capturable: False\n",
-       "    differentiable: False\n",
-       "    eps: 1e-08\n",
-       "    foreach: None\n",
-       "    fused: None\n",
-       "    lr: 0.0003\n",
-       "    maximize: False\n",
-       "    weight_decay: 0.0\n",
-       ")"
-      ]
-     },
-     "execution_count": 7,
-     "metadata": {},
-     "output_type": "execute_result"
-    }
-   ],
-   "source": [
-    "optimizer = AdamWithReset(\n",
-    "    params=autoencoder.parameters(),\n",
-    "    named_parameters=autoencoder.named_parameters(),\n",
-    "    lr=float(hyperparameters[\"lr\"]),\n",
-    "    betas=(float(hyperparameters[\"adam_beta_1\"]), float(hyperparameters[\"adam_beta_2\"])),\n",
-    "    eps=float(hyperparameters[\"adam_epsilon\"]),\n",
-    "    weight_decay=float(hyperparameters[\"adam_weight_decay\"]),\n",
-    ")\n",
-    "optimizer"
-   ]
-  },
-  {
-   "cell_type": "markdown",
-   "metadata": {},
-   "source": [
-    "Finally we'll initialise an activation resampler."
-   ]
-  },
-  {
-   "cell_type": "code",
-   "execution_count": 8,
-   "metadata": {},
-   "outputs": [],
-   "source": [
-    "activation_resampler = ActivationResampler(\n",
-    "    resample_interval=10_000, n_steps_collate=10_000, max_resamples=5\n",
-    ")"
-   ]
-  },
-  {
-   "cell_type": "markdown",
-   "metadata": {},
-   "source": [
-    "### Source dataset"
-   ]
-  },
-  {
-   "cell_type": "markdown",
-   "metadata": {},
-   "source": [
-    "This is just a dataset of tokenized prompts, to be used in generating activations (which are in turn\n",
-    "used to train the SAE)."
-   ]
-  },
-  {
-   "cell_type": "code",
-   "execution_count": 9,
-   "metadata": {},
-   "outputs": [
-    {
-     "data": {
-      "application/vnd.jupyter.widget-view+json": {
-<<<<<<< HEAD
-       "model_id": "34ec5759e3434d23b7d08aef82a17c71",
-=======
-       "model_id": "75e636ebb9e04b279c7216c74496538d",
->>>>>>> 216a2e14
-       "version_major": 2,
-       "version_minor": 0
-      },
-      "text/plain": [
-<<<<<<< HEAD
-       "Downloading readme:   0%|          | 0.00/946 [00:00<?, ?B/s]"
-=======
-       "Resolving data files:   0%|          | 0/28 [00:00<?, ?it/s]"
->>>>>>> 216a2e14
-      ]
-     },
-     "metadata": {},
-     "output_type": "display_data"
-<<<<<<< HEAD
-    },
-    {
-     "name": "stderr",
-     "output_type": "stream",
-     "text": [
-      "/Users/hoagycunningham/sparse_autoencoder/.venv/lib/python3.10/site-packages/huggingface_hub/repocard.py:105: UserWarning: Repo card metadata block was not found. Setting CardData to empty.\n",
-      "  warnings.warn(\"Repo card metadata block was not found. Setting CardData to empty.\")\n"
-     ]
-=======
->>>>>>> 216a2e14
-    }
-   ],
-   "source": [
-    "tokenizer: PreTrainedTokenizerBase = src_model.tokenizer  # type: ignore\n",
-    "source_data = PreTokenizedDataset(\n",
-    "    dataset_path=\"NeelNanda/c4-code-tokenized-2b\", context_size=int(hyperparameters[\"context_size\"])\n",
-    ")"
-   ]
-  },
-  {
-   "cell_type": "markdown",
-   "metadata": {},
-   "source": [
-    "## Training"
-   ]
-  },
-  {
-   "cell_type": "markdown",
-   "metadata": {},
-   "source": [
-    "If you initialise [wandb](https://wandb.ai/site), the pipeline will automatically log all metrics to\n",
-    "wandb. However, we should pass in a dictionary with all of our hyperaparameters so they're on \n",
-    "wandb. \n",
-    "\n",
-    "We strongly encourage users to make use of wandb in order to understand the training process."
-   ]
-  },
-  {
-   "cell_type": "code",
-   "execution_count": 10,
-   "metadata": {},
-   "outputs": [],
-   "source": [
-    "checkpoint_path = Path(\"../../.checkpoints\")\n",
-    "checkpoint_path.mkdir(exist_ok=True)"
-   ]
-  },
-  {
-   "cell_type": "code",
-   "execution_count": 11,
-   "metadata": {},
-   "outputs": [
-    {
-     "name": "stderr",
-     "output_type": "stream",
-     "text": [
-      "\u001b[34m\u001b[1mwandb\u001b[0m: Currently logged in as: \u001b[33mhoagy\u001b[0m (\u001b[33mdistillrepr\u001b[0m). Use \u001b[1m`wandb login --relogin`\u001b[0m to force relogin\n"
-     ]
-    },
-    {
-     "data": {
-      "text/html": [
-       "Tracking run with wandb version 0.16.0"
-      ],
-      "text/plain": [
-       "<IPython.core.display.HTML object>"
-      ]
-     },
-     "metadata": {},
-     "output_type": "display_data"
-    },
-    {
-     "data": {
-      "text/html": [
-<<<<<<< HEAD
-       "Run data is saved locally in <code>.cache/wandb/run-20231123_114419-wcjmy7jd</code>"
-=======
-       "Run data is saved locally in <code>.cache/wandb/run-20231126_184500-2fnpg8zi</code>"
->>>>>>> 216a2e14
-      ],
-      "text/plain": [
-       "<IPython.core.display.HTML object>"
-      ]
-     },
-     "metadata": {},
-     "output_type": "display_data"
-    },
-    {
-     "data": {
-      "text/html": [
-<<<<<<< HEAD
-       "Syncing run <strong><a href='https://wandb.ai/distillrepr/sparse-autoencoder/runs/wcjmy7jd' target=\"_blank\">dulcet-puddle-72</a></strong> to <a href='https://wandb.ai/distillrepr/sparse-autoencoder' target=\"_blank\">Weights & Biases</a> (<a href='https://wandb.me/run' target=\"_blank\">docs</a>)<br/>"
-=======
-       "Syncing run <strong><a href='https://wandb.ai/alan-cooney/sparse-autoencoder/runs/2fnpg8zi' target=\"_blank\">prime-star-105</a></strong> to <a href='https://wandb.ai/alan-cooney/sparse-autoencoder' target=\"_blank\">Weights & Biases</a> (<a href='https://wandb.me/run' target=\"_blank\">docs</a>)<br/>"
->>>>>>> 216a2e14
-      ],
-      "text/plain": [
-       "<IPython.core.display.HTML object>"
-      ]
-     },
-     "metadata": {},
-     "output_type": "display_data"
-    },
-    {
-     "data": {
-      "text/html": [
-       " View project at <a href='https://wandb.ai/distillrepr/sparse-autoencoder' target=\"_blank\">https://wandb.ai/distillrepr/sparse-autoencoder</a>"
-      ],
-      "text/plain": [
-       "<IPython.core.display.HTML object>"
-      ]
-     },
-     "metadata": {},
-     "output_type": "display_data"
-    },
-    {
-     "data": {
-      "text/html": [
-<<<<<<< HEAD
-       " View run at <a href='https://wandb.ai/distillrepr/sparse-autoencoder/runs/wcjmy7jd' target=\"_blank\">https://wandb.ai/distillrepr/sparse-autoencoder/runs/wcjmy7jd</a>"
-=======
-       " View run at <a href='https://wandb.ai/alan-cooney/sparse-autoencoder/runs/2fnpg8zi' target=\"_blank\">https://wandb.ai/alan-cooney/sparse-autoencoder/runs/2fnpg8zi</a>"
->>>>>>> 216a2e14
-      ],
-      "text/plain": [
-       "<IPython.core.display.HTML object>"
-      ]
-     },
-     "metadata": {},
-     "output_type": "display_data"
-    },
-    {
-     "data": {
-      "text/html": [
-<<<<<<< HEAD
-       "<button onClick=\"this.nextSibling.style.display='block';this.style.display='none';\">Display W&B run</button><iframe src='https://wandb.ai/distillrepr/sparse-autoencoder/runs/wcjmy7jd?jupyter=true' style='border:none;width:100%;height:420px;display:none;'></iframe>"
-      ],
-      "text/plain": [
-       "<wandb.sdk.wandb_run.Run at 0x17582fb80>"
-=======
-       "<button onClick=\"this.nextSibling.style.display='block';this.style.display='none';\">Display W&B run</button><iframe src='https://wandb.ai/alan-cooney/sparse-autoencoder/runs/2fnpg8zi?jupyter=true' style='border:none;width:100%;height:420px;display:none;'></iframe>"
-      ],
-      "text/plain": [
-       "<wandb.sdk.wandb_run.Run at 0x3154cec10>"
->>>>>>> 216a2e14
-      ]
-     },
-     "execution_count": 11,
-     "metadata": {},
-     "output_type": "execute_result"
-    }
-   ],
-   "source": [
-    "Path(\".cache/\").mkdir(exist_ok=True)\n",
-    "wandb.init(\n",
-    "    project=\"sparse-autoencoder\",\n",
-    "    dir=\".cache\",\n",
-    "    config=hyperparameters,\n",
-    ")"
-   ]
-  },
-  {
-   "cell_type": "code",
-<<<<<<< HEAD
-   "execution_count": 10,
-   "metadata": {},
-   "outputs": [],
-   "source": [
-    "checkpoint_path = Path(\"../.checkpoints\")\n",
-    "checkpoint_path.mkdir(exist_ok=True)"
-   ]
-  },
-  {
-   "cell_type": "code",
-   "execution_count": 11,
-=======
-   "execution_count": 12,
->>>>>>> 216a2e14
-   "metadata": {},
-   "outputs": [
-    {
-     "data": {
-      "application/vnd.jupyter.widget-view+json": {
-<<<<<<< HEAD
-       "model_id": "3ae0882a6b2c4541901ac456a92b1d34",
-=======
-       "model_id": "1322f5e5dd5c4507a6eca9aa1f010882",
->>>>>>> 216a2e14
-       "version_major": 2,
-       "version_minor": 0
-      },
-      "text/plain": [
-       "Activations trained on:   0%|          | 0/2000000000 [00:00<?, ?it/s]"
-      ]
-     },
-     "metadata": {},
-     "output_type": "display_data"
-    },
-    {
-     "name": "stderr",
-     "output_type": "stream",
-     "text": [
-      "/Users/hoagycunningham/sparse_autoencoder/.venv/lib/python3.10/site-packages/torch/autograd/__init__.py:251: UserWarning: The operator 'aten::sgn.out' is not currently supported on the MPS backend and will fall back to run on the CPU. This may have performance implications. (Triggered internally at /Users/runner/work/pytorch/pytorch/pytorch/aten/src/ATen/mps/MPSFallback.mm:13.)\n",
-      "  Variable._execution_engine.run_backward(  # Calls into the C++ engine to run the backward pass\n"
-     ]
-    }
-   ],
-   "source": [
-    "pipeline = Pipeline(\n",
-    "    activation_resampler=activation_resampler,\n",
-    "    autoencoder=autoencoder,\n",
-    "    cache_name=str(hyperparameters[\"source_model_hook_point\"]),\n",
-    "    checkpoint_directory=checkpoint_path,\n",
-    "    layer=int(hyperparameters[\"source_model_hook_point_layer\"]),\n",
-    "    loss=loss,\n",
-    "    optimizer=optimizer,\n",
-    "    source_data_batch_size=6,\n",
-    "    source_dataset=source_data,\n",
-    "    source_model=src_model,\n",
-    ")\n",
-    "\n",
-    "pipeline.run_pipeline(\n",
-    "    train_batch_size=int(hyperparameters[\"train_batch_size\"]),\n",
-<<<<<<< HEAD
-    "    max_store_size=100_000,\n",
-    "    # Sizes for demo purposes (you probably want to scale these by 10x)\n",
-    "    max_activations=10_000_000,\n",
-    "    checkpoint_frequency=100_000,\n",
-=======
-    "    max_store_size=int(hyperparameters[\"max_store_size\"]),\n",
-    "    max_activations=int(hyperparameters[\"max_activations\"]),\n",
-    "    resample_frequency=int(hyperparameters[\"resample_frequency\"]),\n",
-    "    checkpoint_frequency=int(hyperparameters[\"checkpoint_frequency\"]),\n",
-    "    validate_frequency=int(hyperparameters[\"validation_frequency\"]),\n",
->>>>>>> 216a2e14
-    ")"
-   ]
-  },
-  {
-   "cell_type": "code",
-<<<<<<< HEAD
-   "execution_count": 12,
-   "metadata": {},
-   "outputs": [
-    {
-     "name": "stderr",
-     "output_type": "stream",
-     "text": [
-      "wandb: WARNING Source type is set to 'repo' but some required information is missing from the environment. A job will not be created from this run. See https://docs.wandb.ai/guides/launch/create-job\n"
-     ]
-    },
-    {
-     "data": {
-      "application/vnd.jupyter.widget-view+json": {
-       "model_id": "b5203dd4bff14d32b919e33a0dbfb65c",
-       "version_major": 2,
-       "version_minor": 0
-      },
-      "text/plain": [
-       "VBox(children=(Label(value='0.001 MB of 0.001 MB uploaded\\r'), FloatProgress(value=1.0, max=1.0)))"
-      ]
-     },
-     "metadata": {},
-     "output_type": "display_data"
-    },
-    {
-     "data": {
-      "text/html": [
-       "<style>\n",
-       "    table.wandb td:nth-child(1) { padding: 0 10px; text-align: left ; width: auto;} td:nth-child(2) {text-align: left ; width: 100%}\n",
-       "    .wandb-row { display: flex; flex-direction: row; flex-wrap: wrap; justify-content: flex-start; width: 100% }\n",
-       "    .wandb-col { display: flex; flex-direction: column; flex-basis: 100%; flex: 1; padding: 10px; }\n",
-       "    </style>\n",
-       "<div class=\"wandb-row\"><div class=\"wandb-col\"><h3>Run history:</h3><br/><table class=\"wandb\"><tr><td>LearnedActivationsL1Loss</td><td>▆▂▁▁▁▂▁▂▁▃▃▂▃▄▄▃▅▃▅▆▆▄▂▃▃▃▃▂▄▃▃█▃▄▃▅▂▄▃▄</td></tr><tr><td>LossReducer</td><td>█▃▂▁▁▂▁▂▁▃▂▂▃▅▄▃▅▃▅▆▆▅▃▃▃▂▄▂▄▂▄█▄▄▃▆▂▅▃▄</td></tr><tr><td>MSEReconstructionLoss</td><td>█▄▃▂▁▁▂▂▁▁▁▂▂▅▂▃▂▂▃▂▃▅▃▁▁▁▂▁▁▁▄▂▄▁▃▃▁▃▃▁</td></tr></table><br/></div><div class=\"wandb-col\"><h3>Run summary:</h3><br/><table class=\"wandb\"><tr><td>LearnedActivationsL1Loss</td><td>0.00367</td></tr><tr><td>LossReducer</td><td>0.02043</td></tr><tr><td>MSEReconstructionLoss</td><td>0.01676</td></tr></table><br/></div></div>"
-      ],
-      "text/plain": [
-       "<IPython.core.display.HTML object>"
-      ]
-     },
-     "metadata": {},
-     "output_type": "display_data"
-    },
-    {
-     "data": {
-      "text/html": [
-       " View run <strong style=\"color:#cdcd00\">dulcet-puddle-72</strong> at: <a href='https://wandb.ai/distillrepr/sparse-autoencoder/runs/wcjmy7jd' target=\"_blank\">https://wandb.ai/distillrepr/sparse-autoencoder/runs/wcjmy7jd</a><br/>Synced 5 W&B file(s), 0 media file(s), 0 artifact file(s) and 0 other file(s)"
-      ],
-      "text/plain": [
-       "<IPython.core.display.HTML object>"
-      ]
-     },
-     "metadata": {},
-     "output_type": "display_data"
-    },
-    {
-     "data": {
-      "text/html": [
-       "Find logs at: <code>.cache/wandb/run-20231123_114419-wcjmy7jd/logs</code>"
-      ],
-      "text/plain": [
-       "<IPython.core.display.HTML object>"
-      ]
-     },
-     "metadata": {},
-     "output_type": "display_data"
-    }
-   ],
-   "source": [
-    "wandb.finish()"
-   ]
-  },
-  {
-   "cell_type": "markdown",
-   "metadata": {},
-   "source": [
-    "## Training Advice\n",
-    "\n",
-    "-- Unfinished --\n",
-    "\n",
-    "- Check recovery loss is low while sparsity is low as well (<20 L1) usually.\n",
-    "- Can't be sure features are useful until you dig into them more. "
-   ]
-  },
-  {
-   "cell_type": "code",
-=======
->>>>>>> 216a2e14
-   "execution_count": null,
-   "metadata": {},
-   "outputs": [],
-   "source": [
-    "wandb.finish()"
-   ]
-  }
- ],
- "metadata": {
-  "kernelspec": {
-   "display_name": ".venv",
-   "language": "python",
-   "name": "python3"
-  },
-  "language_info": {
-   "codemirror_mode": {
-    "name": "ipython",
-    "version": 3
-   },
-   "file_extension": ".py",
-   "mimetype": "text/x-python",
-   "name": "python",
-   "nbconvert_exporter": "python",
-   "pygments_lexer": "ipython3",
-   "version": "3.10.13 (main, Nov  1 2023, 16:33:59) [Clang 14.0.0 (clang-1400.0.29.202)]"
-  },
-  "vscode": {
-   "interpreter": {
-    "hash": "31186ba1239ad81afeb3c631b4833e71f34259d3b92eebb37a9091b916e08620"
-   }
-  }
- },
- "nbformat": 4,
- "nbformat_minor": 2
+       "cells": [
+              {
+                     "cell_type": "markdown",
+                     "metadata": {},
+                     "source": [
+                            "# Sparse Autoencoder Training Demo\n",
+                            "\n",
+                            "This demo trains a sparse autoencoder on activations from a Tiny Stories 1M model.\n",
+                            "\n",
+                            "To do this we setup a *source model* (the TinyStories model) that we want to generate activations\n",
+                            "from, along with a *source dataset* of prompts to help generate these activations.\n",
+                            "\n",
+                            "We also setup a *sparse autoencoder model* which we'll train on these generated activations, to\n",
+                            "learn a sparse representation of them in higher dimensional space.\n",
+                            "\n",
+                            "Finally we'll wrap this all together in a *pipeline*, which alternates between generating\n",
+                            "activations (storing them in ram), and training the SAE on said activations."
+                     ]
+              },
+              {
+                     "cell_type": "markdown",
+                     "metadata": {},
+                     "source": [
+                            "## Setup"
+                     ]
+              },
+              {
+                     "cell_type": "markdown",
+                     "metadata": {},
+                     "source": [
+                            "### Imports"
+                     ]
+              },
+              {
+                     "cell_type": "code",
+                     "execution_count": 1,
+                     "metadata": {},
+                     "outputs": [
+                            {
+                                   "name": "stdout",
+                                   "output_type": "stream",
+                                   "text": [
+                                          "Using device: mps\n"
+                                   ]
+                            }
+                     ],
+                     "source": [
+                            "%load_ext autoreload\n",
+                            "%autoreload 2\n",
+                            "\n",
+                            "import os\n",
+                            "from pathlib import Path\n",
+                            "\n",
+                            "import torch\n",
+                            "from transformer_lens import HookedTransformer\n",
+                            "from transformer_lens.utils import get_device\n",
+                            "from transformers import PreTrainedTokenizerBase\n",
+                            "import wandb\n",
+                            "\n",
+                            "from sparse_autoencoder import (\n",
+                            "    ActivationResampler,\n",
+                            "    AdamWithReset,\n",
+                            "    L2ReconstructionLoss,\n",
+                            "    LearnedActivationsL1Loss,\n",
+                            "    LossReducer,\n",
+                            "    Pipeline,\n",
+                            "    PreTokenizedDataset,\n",
+                            "    SparseAutoencoder,\n",
+                            ")\n",
+                            "\n",
+                            "\n",
+                            "os.environ[\"TOKENIZERS_PARALLELISM\"] = \"false\"\n",
+                            "\n",
+                            "device = get_device()\n",
+                            "print(f\"Using device: {device}\")  # You will need a GPU"
+                     ]
+              },
+              {
+                     "cell_type": "markdown",
+                     "metadata": {},
+                     "source": [
+                            "### Hyperparameters"
+                     ]
+              },
+              {
+                     "cell_type": "markdown",
+                     "metadata": {},
+                     "source": [
+                            "The way this library works is that you can define your own hyper-parameters and then setup the\n",
+                            "underlying components with them. This is extremely flexible, but to help you get started we've\n",
+                            "included some common ones below along with some sensible defaults. You can also easily sweep through\n",
+                            "multiple hyperparameters with `wandb.sweep`."
+                     ]
+              },
+              {
+                     "cell_type": "code",
+                     "execution_count": 2,
+                     "metadata": {},
+                     "outputs": [],
+                     "source": [
+                            "torch.random.manual_seed(49)\n",
+                            "\n",
+                            "hyperparameters = {\n",
+                            "    # Expansion factor is the number of features in the sparse representation, relative to the\n",
+                            "    # number of features in the original MLP layer. The original paper experimented with 1x to 256x,\n",
+                            "    # and we have found that 4x is a good starting point.\n",
+                            "    \"expansion_factor\": 4,\n",
+                            "    # L1 coefficient is the coefficient of the L1 regularization term (used to encourage sparsity).\n",
+                            "    \"l1_coefficient\": 1e-3,\n",
+                            "    # Adam parameters (set to the default ones here)\n",
+                            "    \"lr\": 3e-4,\n",
+                            "    \"adam_beta_1\": 0.9,\n",
+                            "    \"adam_beta_2\": 0.999,\n",
+                            "    \"adam_epsilon\": 1e-8,\n",
+                            "    \"adam_weight_decay\": 0.0,\n",
+                            "    # Batch sizes\n",
+                            "    \"train_batch_size\": 4096,\n",
+                            "    \"context_size\": 128,\n",
+                            "    # Source model hook point\n",
+                            "    \"source_model_name\": \"gelu-2l\",\n",
+                            "    \"source_model_dtype\": \"float32\",\n",
+                            "    \"source_model_hook_point\": \"blocks.0.hook_mlp_out\",\n",
+                            "    \"source_model_hook_point_layer\": 0,\n",
+                            "    # Train pipeline parameters\n",
+                            "    \"max_store_size\": 384 * 4096 * 2,\n",
+                            "    \"max_activations\": 2_000_000_000,\n",
+                            "    \"resample_frequency\": 122_880_000,\n",
+                            "    \"checkpoint_frequency\": 100_000_000,\n",
+                            "    \"validation_frequency\": 384 * 4096 * 2 * 100,  # Every 100 generations\n",
+                            "}"
+                     ]
+              },
+              {
+                     "cell_type": "markdown",
+                     "metadata": {},
+                     "source": [
+                            "### Source Model"
+                     ]
+              },
+              {
+                     "cell_type": "markdown",
+                     "metadata": {},
+                     "source": [
+                            "The source model is just a [TransformerLens](https://github.com/neelnanda-io/TransformerLens) model\n",
+                            "(see [here](https://neelnanda-io.github.io/TransformerLens/generated/model_properties_table.html)\n",
+                            "for a full list of supported models).\n",
+                            "\n",
+                            "In this example we're training a sparse autoencoder on the activations from the first MLP layer, so\n",
+                            "we'll also get some details about that hook point."
+                     ]
+              },
+              {
+                     "cell_type": "code",
+                     "execution_count": 4,
+                     "metadata": {},
+                     "outputs": [
+                            {
+                                   "name": "stdout",
+                                   "output_type": "stream",
+                                   "text": [
+                                          "Loaded pretrained model gelu-2l into HookedTransformer\n"
+                                   ]
+                            },
+                            {
+                                   "data": {
+                                          "text/plain": [
+                                                 "'Source: gelu-2l, Hook: blocks.0.hook_mlp_out,     Features: 512'"
+                                          ]
+                                   },
+                                   "execution_count": 4,
+                                   "metadata": {},
+                                   "output_type": "execute_result"
+                            }
+                     ],
+                     "source": [
+                            "# Source model setup with TransformerLens\n",
+                            "src_model = HookedTransformer.from_pretrained(\n",
+                            "    str(hyperparameters[\"source_model_name\"]), dtype=str(hyperparameters[\"source_model_dtype\"])\n",
+                            ")\n",
+                            "\n",
+                            "# Details about the activations we'll train the sparse autoencoder on\n",
+                            "autoencoder_input_dim: int = src_model.cfg.d_model  # type: ignore (TransformerLens typing is currently broken)\n",
+                            "\n",
+                            "f\"Source: {hyperparameters['source_model_name']}, \\\n",
+                            "    Hook: {hyperparameters['source_model_hook_point']}, \\\n",
+                            "    Features: {autoencoder_input_dim}\""
+                     ]
+              },
+              {
+                     "cell_type": "markdown",
+                     "metadata": {},
+                     "source": [
+                            "### Sparse Autoencoder"
+                     ]
+              },
+              {
+                     "cell_type": "markdown",
+                     "metadata": {},
+                     "source": [
+                            "We can then setup the sparse autoencoder. The default model (`SparseAutoencoder`) is setup as per\n",
+                            "the original Anthropic paper [Towards Monosemanticity: Decomposing Language Models With Dictionary\n",
+                            "Learning ](https://transformer-circuits.pub/2023/monosemantic-features/index.html).\n",
+                            "\n",
+                            "However it's just a standard PyTorch model, so you can create your own model instead if you want to\n",
+                            "use a different architecture. To do this you just need to extend the `AbstractAutoencoder`, and\n",
+                            "optionally the underlying `AbstractEncoder`, `AbstractDecoder` and `AbstractOuterBias`. See these\n",
+                            "classes (which are fully documented) for more details."
+                     ]
+              },
+              {
+                     "cell_type": "code",
+                     "execution_count": 5,
+                     "metadata": {},
+                     "outputs": [
+                            {
+                                   "data": {
+                                          "text/plain": [
+                                                 "SparseAutoencoder(\n",
+                                                 "  (_pre_encoder_bias): TiedBias(position=pre_encoder)\n",
+                                                 "  (_encoder): LinearEncoder(\n",
+                                                 "    in_features=512, out_features=2048\n",
+                                                 "    (activation_function): ReLU()\n",
+                                                 "  )\n",
+                                                 "  (_decoder): UnitNormDecoder(in_features=2048, out_features=512)\n",
+                                                 "  (_post_decoder_bias): TiedBias(position=post_decoder)\n",
+                                                 ")"
+                                          ]
+                                   },
+                                   "execution_count": 5,
+                                   "metadata": {},
+                                   "output_type": "execute_result"
+                            }
+                     ],
+                     "source": [
+                            "expansion_factor = hyperparameters[\"expansion_factor\"]\n",
+                            "autoencoder = SparseAutoencoder(\n",
+                            "    n_input_features=autoencoder_input_dim,  # size of the activations we are autoencoding\n",
+                            "    n_learned_features=int(autoencoder_input_dim * expansion_factor),  # size of SAE\n",
+                            "    geometric_median_dataset=torch.zeros(\n",
+                            "        autoencoder_input_dim\n",
+                            "    ),  # this is used to initialize the tied bias\n",
+                            ").to(device)\n",
+                            "autoencoder  # Print the model (it's pretty straightforward)"
+                     ]
+              },
+              {
+                     "cell_type": "markdown",
+                     "metadata": {},
+                     "source": [
+                            "We'll also want to setup an Optimizer and Loss function. In this case we'll also use the standard\n",
+                            "approach from the original Anthropic paper. However you can create your own loss functions and\n",
+                            "optimizers by extending `AbstractLoss` and `AbstractOptimizerWithReset` respectively."
+                     ]
+              },
+              {
+                     "cell_type": "code",
+                     "execution_count": 6,
+                     "metadata": {},
+                     "outputs": [
+                            {
+                                   "data": {
+                                          "text/plain": [
+                                                 "LossReducer(\n",
+                                                 "  (0): LearnedActivationsL1Loss(l1_coefficient=0.001)\n",
+                                                 "  (1): L2ReconstructionLoss()\n",
+                                                 ")"
+                                          ]
+                                   },
+                                   "execution_count": 6,
+                                   "metadata": {},
+                                   "output_type": "execute_result"
+                            }
+                     ],
+                     "source": [
+                            "# We use a loss reducer, which simply adds up the losses from the underlying loss functions.\n",
+                            "loss = LossReducer(\n",
+                            "    LearnedActivationsL1Loss(\n",
+                            "        l1_coefficient=float(hyperparameters[\"l1_coefficient\"]),\n",
+                            "    ),\n",
+                            "    L2ReconstructionLoss(),\n",
+                            ")\n",
+                            "loss"
+                     ]
+              },
+              {
+                     "cell_type": "code",
+                     "execution_count": 7,
+                     "metadata": {},
+                     "outputs": [
+                            {
+                                   "data": {
+                                          "text/plain": [
+                                                 "AdamWithReset (\n",
+                                                 "Parameter Group 0\n",
+                                                 "    amsgrad: False\n",
+                                                 "    betas: (0.9, 0.999)\n",
+                                                 "    capturable: False\n",
+                                                 "    differentiable: False\n",
+                                                 "    eps: 1e-08\n",
+                                                 "    foreach: None\n",
+                                                 "    fused: None\n",
+                                                 "    lr: 0.0003\n",
+                                                 "    maximize: False\n",
+                                                 "    weight_decay: 0.0\n",
+                                                 ")"
+                                          ]
+                                   },
+                                   "execution_count": 7,
+                                   "metadata": {},
+                                   "output_type": "execute_result"
+                            }
+                     ],
+                     "source": [
+                            "optimizer = AdamWithReset(\n",
+                            "    params=autoencoder.parameters(),\n",
+                            "    named_parameters=autoencoder.named_parameters(),\n",
+                            "    lr=float(hyperparameters[\"lr\"]),\n",
+                            "    betas=(float(hyperparameters[\"adam_beta_1\"]), float(hyperparameters[\"adam_beta_2\"])),\n",
+                            "    eps=float(hyperparameters[\"adam_epsilon\"]),\n",
+                            "    weight_decay=float(hyperparameters[\"adam_weight_decay\"]),\n",
+                            ")\n",
+                            "optimizer"
+                     ]
+              },
+              {
+                     "cell_type": "markdown",
+                     "metadata": {},
+                     "source": [
+                            "Finally we'll initialise an activation resampler."
+                     ]
+              },
+              {
+                     "cell_type": "code",
+                     "execution_count": 8,
+                     "metadata": {},
+                     "outputs": [],
+                     "source": [
+                            "activation_resampler = ActivationResampler(\n",
+                            "    resample_interval=10_000, n_steps_collate=10_000, max_resamples=5\n",
+                            ")"
+                     ]
+              },
+              {
+                     "cell_type": "markdown",
+                     "metadata": {},
+                     "source": [
+                            "### Source dataset"
+                     ]
+              },
+              {
+                     "cell_type": "markdown",
+                     "metadata": {},
+                     "source": [
+                            "This is just a dataset of tokenized prompts, to be used in generating activations (which are in turn\n",
+                            "used to train the SAE)."
+                     ]
+              },
+              {
+                     "cell_type": "code",
+                     "execution_count": 9,
+                     "metadata": {},
+                     "outputs": [
+                            {
+                                   "data": {
+                                          "application/vnd.jupyter.widget-view+json": {
+                                                 "model_id": "75e636ebb9e04b279c7216c74496538d",
+                                                 "version_major": 2,
+                                                 "version_minor": 0
+                                          },
+                                          "text/plain": [
+                                                 "Resolving data files:   0%|          | 0/28 [00:00<?, ?it/s]"
+                                          ]
+                                   },
+                                   "metadata": {},
+                                   "output_type": "display_data"
+                            }
+                     ],
+                     "source": [
+                            "tokenizer: PreTrainedTokenizerBase = src_model.tokenizer  # type: ignore\n",
+                            "source_data = PreTokenizedDataset(\n",
+                            "    dataset_path=\"NeelNanda/c4-code-tokenized-2b\", context_size=int(hyperparameters[\"context_size\"])\n",
+                            ")"
+                     ]
+              },
+              {
+                     "cell_type": "markdown",
+                     "metadata": {},
+                     "source": [
+                            "## Training"
+                     ]
+              },
+              {
+                     "cell_type": "markdown",
+                     "metadata": {},
+                     "source": [
+                            "If you initialise [wandb](https://wandb.ai/site), the pipeline will automatically log all metrics to\n",
+                            "wandb. However, we should pass in a dictionary with all of our hyperaparameters so they're on \n",
+                            "wandb. \n",
+                            "\n",
+                            "We strongly encourage users to make use of wandb in order to understand the training process."
+                     ]
+              },
+              {
+                     "cell_type": "code",
+                     "execution_count": 10,
+                     "metadata": {},
+                     "outputs": [],
+                     "source": [
+                            "checkpoint_path = Path(\"../../.checkpoints\")\n",
+                            "checkpoint_path.mkdir(exist_ok=True)"
+                     ]
+              },
+              {
+                     "cell_type": "code",
+                     "execution_count": 11,
+                     "metadata": {},
+                     "outputs": [
+                            {
+                                   "name": "stderr",
+                                   "output_type": "stream",
+                                   "text": [
+                                          "\u001b[34m\u001b[1mwandb\u001b[0m: Currently logged in as: \u001b[33mhoagy\u001b[0m (\u001b[33mdistillrepr\u001b[0m). Use \u001b[1m`wandb login --relogin`\u001b[0m to force relogin\n"
+                                   ]
+                            },
+                            {
+                                   "data": {
+                                          "text/html": [
+                                                 "Tracking run with wandb version 0.16.0"
+                                          ],
+                                          "text/plain": [
+                                                 "<IPython.core.display.HTML object>"
+                                          ]
+                                   },
+                                   "metadata": {},
+                                   "output_type": "display_data"
+                            },
+                            {
+                                   "data": {
+                                          "text/html": [
+                                                 "Run data is saved locally in <code>.cache/wandb/run-20231126_184500-2fnpg8zi</code>"
+                                          ],
+                                          "text/plain": [
+                                                 "<IPython.core.display.HTML object>"
+                                          ]
+                                   },
+                                   "metadata": {},
+                                   "output_type": "display_data"
+                            },
+                            {
+                                   "data": {
+                                          "text/html": [
+                                                 "Syncing run <strong><a href='https://wandb.ai/alan-cooney/sparse-autoencoder/runs/2fnpg8zi' target=\"_blank\">prime-star-105</a></strong> to <a href='https://wandb.ai/alan-cooney/sparse-autoencoder' target=\"_blank\">Weights & Biases</a> (<a href='https://wandb.me/run' target=\"_blank\">docs</a>)<br/>"
+                                          ],
+                                          "text/plain": [
+                                                 "<IPython.core.display.HTML object>"
+                                          ]
+                                   },
+                                   "metadata": {},
+                                   "output_type": "display_data"
+                            },
+                            {
+                                   "data": {
+                                          "text/html": [
+                                                 " View project at <a href='https://wandb.ai/distillrepr/sparse-autoencoder' target=\"_blank\">https://wandb.ai/distillrepr/sparse-autoencoder</a>"
+                                          ],
+                                          "text/plain": [
+                                                 "<IPython.core.display.HTML object>"
+                                          ]
+                                   },
+                                   "metadata": {},
+                                   "output_type": "display_data"
+                            },
+                            {
+                                   "data": {
+                                          "text/html": [
+                                                 " View run at <a href='https://wandb.ai/alan-cooney/sparse-autoencoder/runs/2fnpg8zi' target=\"_blank\">https://wandb.ai/alan-cooney/sparse-autoencoder/runs/2fnpg8zi</a>"
+                                          ],
+                                          "text/plain": [
+                                                 "<IPython.core.display.HTML object>"
+                                          ]
+                                   },
+                                   "metadata": {},
+                                   "output_type": "display_data"
+                            },
+                            {
+                                   "data": {
+                                          "text/html": [
+                                                 "<button onClick=\"this.nextSibling.style.display='block';this.style.display='none';\">Display W&B run</button><iframe src='https://wandb.ai/alan-cooney/sparse-autoencoder/runs/2fnpg8zi?jupyter=true' style='border:none;width:100%;height:420px;display:none;'></iframe>"
+                                          ],
+                                          "text/plain": [
+                                                 "<wandb.sdk.wandb_run.Run at 0x3154cec10>"
+                                          ]
+                                   },
+                                   "execution_count": 11,
+                                   "metadata": {},
+                                   "output_type": "execute_result"
+                            }
+                     ],
+                     "source": [
+                            "Path(\".cache/\").mkdir(exist_ok=True)\n",
+                            "wandb.init(\n",
+                            "    project=\"sparse-autoencoder\",\n",
+                            "    dir=\".cache\",\n",
+                            "    config=hyperparameters,\n",
+                            ")"
+                     ]
+              },
+              {
+                     "cell_type": "code",
+                     "execution_count": 12,
+                     "metadata": {},
+                     "outputs": [
+                            {
+                                   "data": {
+                                          "application/vnd.jupyter.widget-view+json": {
+                                                 "model_id": "1322f5e5dd5c4507a6eca9aa1f010882",
+                                                 "version_major": 2,
+                                                 "version_minor": 0
+                                          },
+                                          "text/plain": [
+                                                 "Activations trained on:   0%|          | 0/2000000000 [00:00<?, ?it/s]"
+                                          ]
+                                   },
+                                   "metadata": {},
+                                   "output_type": "display_data"
+                            },
+                            {
+                                   "name": "stderr",
+                                   "output_type": "stream",
+                                   "text": [
+                                          "/Users/hoagycunningham/sparse_autoencoder/.venv/lib/python3.10/site-packages/torch/autograd/__init__.py:251: UserWarning: The operator 'aten::sgn.out' is not currently supported on the MPS backend and will fall back to run on the CPU. This may have performance implications. (Triggered internally at /Users/runner/work/pytorch/pytorch/pytorch/aten/src/ATen/mps/MPSFallback.mm:13.)\n",
+                                          "  Variable._execution_engine.run_backward(  # Calls into the C++ engine to run the backward pass\n"
+                                   ]
+                            }
+                     ],
+                     "source": [
+                            "pipeline = Pipeline(\n",
+                            "    activation_resampler=activation_resampler,\n",
+                            "    autoencoder=autoencoder,\n",
+                            "    cache_name=str(hyperparameters[\"source_model_hook_point\"]),\n",
+                            "    checkpoint_directory=checkpoint_path,\n",
+                            "    layer=int(hyperparameters[\"source_model_hook_point_layer\"]),\n",
+                            "    loss=loss,\n",
+                            "    optimizer=optimizer,\n",
+                            "    source_data_batch_size=6,\n",
+                            "    source_dataset=source_data,\n",
+                            "    source_model=src_model,\n",
+                            ")\n",
+                            "\n",
+                            "pipeline.run_pipeline(\n",
+                            "    train_batch_size=int(hyperparameters[\"train_batch_size\"]),\n",
+                            "    max_store_size=int(hyperparameters[\"max_store_size\"]),\n",
+                            "    max_activations=int(hyperparameters[\"max_activations\"]),\n",
+                            "    resample_frequency=int(hyperparameters[\"resample_frequency\"]),\n",
+                            "    checkpoint_frequency=int(hyperparameters[\"checkpoint_frequency\"]),\n",
+                            "    validate_frequency=int(hyperparameters[\"validation_frequency\"]),\n",
+                            ")"
+                     ]
+              },
+              {
+                     "cell_type": "code",
+                     "execution_count": null,
+                     "metadata": {},
+                     "outputs": [],
+                     "source": [
+                            "wandb.finish()"
+                     ]
+              }
+       ],
+       "metadata": {
+              "kernelspec": {
+                     "display_name": ".venv",
+                     "language": "python",
+                     "name": "python3"
+              },
+              "language_info": {
+                     "codemirror_mode": {
+                            "name": "ipython",
+                            "version": 3
+                     },
+                     "file_extension": ".py",
+                     "mimetype": "text/x-python",
+                     "name": "python",
+                     "nbconvert_exporter": "python",
+                     "pygments_lexer": "ipython3",
+                     "version": "3.10.13 (main, Nov  1 2023, 16:33:59) [Clang 14.0.0 (clang-1400.0.29.202)]"
+              },
+              "vscode": {
+                     "interpreter": {
+                            "hash": "31186ba1239ad81afeb3c631b4833e71f34259d3b92eebb37a9091b916e08620"
+                     }
+              }
+       },
+       "nbformat": 4,
+       "nbformat_minor": 2
 }